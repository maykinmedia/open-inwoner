--- conflicted
+++ resolved
@@ -839,7 +839,6 @@
     "want_assertions_signed": DIGID_WANT_ASSERTIONS_SIGNED,
 }
 
-<<<<<<< HEAD
 THUMBNAIL_ALIASES = {
     "": {
         "logo": {
@@ -848,9 +847,7 @@
         },
     }
 }
-=======
 
 TEST_RUNNER = "django_rich.test.RichRunner"
 
-from .app.csp import *  # noqa
->>>>>>> fd27920c
+from .app.csp import *  # noqa