import os

from django.urls import reverse_lazy
from django.utils.translation import ugettext_lazy as _

import sentry_sdk
from log_outgoing_requests.formatters import HttpFormatter

from .utils import config, get_sentry_integrations

# Build paths inside the project, so further paths can be defined relative to
# the code root.

DJANGO_PROJECT_DIR = os.path.abspath(
    os.path.join(os.path.dirname(__file__), os.path.pardir)
)
BASE_DIR = os.path.abspath(
    os.path.join(DJANGO_PROJECT_DIR, os.path.pardir, os.path.pardir)
)

#
# Core Django settings
#
SITE_ID = config("SITE_ID", default=1)

DEFAULT_AUTO_FIELD = "django.db.models.AutoField"

# SECURITY WARNING: keep the secret key used in production secret!
SECRET_KEY = config("SECRET_KEY")

# NEVER run with DEBUG=True in production-like environments
DEBUG = config("DEBUG", default=False)

# = domains we're running on
ALLOWED_HOSTS = config("ALLOWED_HOSTS", default="", split=True)

IS_HTTPS = config("IS_HTTPS", default=not DEBUG)

# Internationalization
# https://docs.djangoproject.com/en/2.0/topics/i18n/

LANGUAGE_CODE = "nl"
LANGUAGES = [
    ("nl", _("Dutch")),
]


TIME_ZONE = "Europe/Amsterdam"  # note: this *may* affect the output of DRF datetimes

USE_I18N = True

USE_L10N = True

USE_TZ = True

USE_THOUSAND_SEPARATOR = True

#
# DATABASE and CACHING setup
#
DATABASES = {
    "default": {
        "ENGINE": config("DB_ENGINE", "django.contrib.gis.db.backends.postgis"),
        "NAME": config("DB_NAME", "open_inwoner"),
        "USER": config("DB_USER", "open_inwoner"),
        "PASSWORD": config("DB_PASSWORD", "open_inwoner"),
        "HOST": config("DB_HOST", "localhost"),
        "PORT": config("DB_PORT", 5432),
    }
}

CACHES = {
    "default": {
        "BACKEND": "django_redis.cache.RedisCache",
        "LOCATION": f"redis://{config('CACHE_DEFAULT', 'localhost:6379/0')}",
        "OPTIONS": {
            "CLIENT_CLASS": "django_redis.client.DefaultClient",
            "IGNORE_EXCEPTIONS": True,
        },
    },
    "axes": {
        "BACKEND": "django_redis.cache.RedisCache",
        "LOCATION": f"redis://{config('CACHE_DEFAULT', 'localhost:6379/0')}",
        "OPTIONS": {
            "CLIENT_CLASS": "django_redis.client.DefaultClient",
            "IGNORE_EXCEPTIONS": True,
        },
    },
    "oidc": {
        "BACKEND": "django_redis.cache.RedisCache",
        "LOCATION": f"redis://{config('CACHE_DEFAULT', 'localhost:6379/0')}",
        "OPTIONS": {
            "CLIENT_CLASS": "django_redis.client.DefaultClient",
            "IGNORE_EXCEPTIONS": True,
        },
    },
    "local": {
        "BACKEND": "django.core.cache.backends.locmem.LocMemCache",
    },
}

# Django solo caching
SOLO_CACHE_TIMEOUT = 5  # 5 seconds
SOLO_CACHE = "local"  # Avoid Redis overhead

# ZGW API caches
CACHE_ZGW_CATALOGI_TIMEOUT = config("CACHE_ZGW_CATALOGI_TIMEOUT", default=60 * 15)
CACHE_ZGW_ZAKEN_TIMEOUT = config("CACHE_ZGW_ZAKEN_TIMEOUT", default=60 * 1)

#
# APPLICATIONS enabled for this project
#

INSTALLED_APPS = [
    # Note: contenttypes should be first, see Django ticket #10827
    "django.contrib.contenttypes",
    "django.contrib.auth",
    "django.contrib.sessions",
    # NOTE: If enabled, at least one Site object is required and
    # uncomment SITE_ID above.
    "django.contrib.sites",
    "django.contrib.messages",
    "django.contrib.staticfiles",
    "django.contrib.flatpages",
    "django.forms",
    # load user model before CMS
    "open_inwoner.accounts",
    # Django-CMS
    "cms",
    "menus",
    "treebeard",
    "sekizai",
    # "djangocms_admin_style",
    "djangocms_text_ckeditor",
    "djangocms_link",
    "djangocms_file",
    "djangocms_picture",
    # 'djangocms_video',
    # 'djangocms_googlemap',
    # "djangocms_snippet",
    # "djangocms_style",
    # Admin auth
    "django_otp",
    "django_otp.plugins.otp_static",
    "django_otp.plugins.otp_totp",
    "two_factor",
    # Optional applications.
    "ordered_model",
    "django_admin_index",
    "django.contrib.admin",
    "django.contrib.gis",
    # 'django.contrib.admindocs',
    # 'django.contrib.humanize',
    # 'django.contrib.sitemaps',
    # External applications.
    "corsheaders",
    "rest_framework",
    "rest_framework.authtoken",
    "drf_spectacular",
    "axes",
    "sniplates",
    "digid_eherkenning",
    # "hijack.contrib.admin", # This should be imported but it causes an error. So now there are
    "hijack",
    "localflavor",
    "easy_thumbnails",  # used by filer
    "image_cropping",
    "filer",
    "mptt",
    "hijack.contrib.admin",
    "django_elasticsearch_dsl",
    "import_export",
    "solo",
    "colorfield",
    "view_breadcrumbs",
    "django_better_admin_arrayfield",
    "simple_certmanager",
    "zgw_consumers",
    "notifications_api_common",
    "mail_editor",
    "ckeditor",
    "privates",
    "fontawesomefree",
    "timeline_logger",
    "csp",
    "cspreports",
    "mozilla_django_oidc",
    "mozilla_django_oidc_db",
    "sessionprofile",
    "openformsclient",
    "django_htmx",
    "django_yubin",
    "log_outgoing_requests",
    # Project applications.
    "open_inwoner.components",
    "open_inwoner.ckeditor5",
    "open_inwoner.pdc",
    "open_inwoner.plans",
    "open_inwoner.search",
    "open_inwoner.utils",
    "open_inwoner.configurations",
    "open_inwoner.haalcentraal",
    "open_inwoner.openzaak",
    "open_inwoner.questionnaire",
    "open_inwoner.extended_sessions",
    "open_inwoner.custom_csp",
    "open_inwoner.cms.profile",
    "open_inwoner.cms.cases",
    "open_inwoner.cms.inbox",
    "open_inwoner.cms.products",
    "open_inwoner.cms.collaborate",
    "open_inwoner.cms.banner",
    "open_inwoner.cms.extensions",
]

MIDDLEWARE = [
    "django.middleware.security.SecurityMiddleware",
    "sessionprofile.middleware.SessionProfileMiddleware",
    "django.contrib.sessions.middleware.SessionMiddleware",
    # 'django.middleware.locale.LocaleMiddleware',
    "corsheaders.middleware.CorsMiddleware",
    "django.middleware.common.CommonMiddleware",
    "django.middleware.csrf.CsrfViewMiddleware",
    "django_htmx.middleware.HtmxMiddleware",
    "django.contrib.auth.middleware.AuthenticationMiddleware",
    "csp.contrib.rate_limiting.RateLimitedCSPMiddleware",
    "csp.middleware.CSPMiddleware",
    "open_inwoner.custom_csp.middleware.UpdateCSPMiddleware",
    "django.contrib.messages.middleware.MessageMiddleware",
    "django.middleware.clickjacking.XFrameOptionsMiddleware",
    "axes.middleware.AxesMiddleware",
    "hijack.middleware.HijackUserMiddleware",
    "django_otp.middleware.OTPMiddleware",
    "django.middleware.locale.LocaleMiddleware",
    "cms.middleware.user.CurrentUserMiddleware",
    "cms.middleware.page.CurrentPageMiddleware",
    "cms.middleware.toolbar.ToolbarMiddleware",
    "cms.middleware.language.LanguageCookieMiddleware",
    "cms.middleware.utils.ApphookReloadMiddleware",
    "django.contrib.flatpages.middleware.FlatpageFallbackMiddleware",
    "open_inwoner.extended_sessions.middleware.SessionTimeoutMiddleware",
    "open_inwoner.accounts.middleware.NecessaryFieldsMiddleware",
    "mozilla_django_oidc_db.middleware.SessionRefresh",
]

ROOT_URLCONF = "open_inwoner.urls"

# List of callables that know how to import templates from various sources.
TEMPLATE_LOADERS = (
    "django.template.loaders.filesystem.Loader",
    "django.template.loaders.app_directories.Loader",
)

TEMPLATES = [
    {
        "BACKEND": "django.template.backends.django.DjangoTemplates",
        "DIRS": [os.path.join(DJANGO_PROJECT_DIR, "templates")],
        "APP_DIRS": False,  # conflicts with explicity specifying the loaders
        "OPTIONS": {
            "context_processors": [
                "django.template.context_processors.debug",
                "django.template.context_processors.request",
                "django.contrib.auth.context_processors.auth",
                "django.contrib.messages.context_processors.messages",
                "open_inwoner.utils.context_processors.settings",
                "sekizai.context_processors.sekizai",
                "cms.context_processors.cms_settings",
                "django.template.context_processors.i18n",
            ],
            "loaders": TEMPLATE_LOADERS,
        },
    },
]
FORM_RENDERER = "django.forms.renderers.TemplatesSetting"

WSGI_APPLICATION = "open_inwoner.wsgi.application"

# Translations
LOCALE_PATHS = (os.path.join(DJANGO_PROJECT_DIR, "conf", "locale"),)

#
# SERVING of static and media files
#

STATIC_URL = "/static/"

STATIC_ROOT = os.path.join(BASE_DIR, "static")

# Additional locations of static files
STATICFILES_DIRS = [os.path.join(DJANGO_PROJECT_DIR, "static")]

# List of finder classes that know how to find static files in
# various locations.
STATICFILES_FINDERS = [
    "django.contrib.staticfiles.finders.FileSystemFinder",
    "django.contrib.staticfiles.finders.AppDirectoriesFinder",
]

MEDIA_ROOT = os.path.join(BASE_DIR, "media")
MEDIA_SUBFOLDER = config("MEDIA_SUBFOLDER", "")

if MEDIA_SUBFOLDER:
    MEDIA_ROOT = os.path.join(MEDIA_ROOT, MEDIA_SUBFOLDER)

MEDIA_URL = "/media/"

FILE_UPLOAD_PERMISSIONS = 0o644

#
# Sending EMAIL
#
EMAIL_HOST = config("EMAIL_HOST", default="localhost")
EMAIL_PORT = config(
    "EMAIL_PORT", default=25
)  # disabled on Google Cloud, use 487 instead
EMAIL_HOST_USER = config("EMAIL_HOST_USER", default="")
EMAIL_HOST_PASSWORD = config("EMAIL_HOST_PASSWORD", default="")
EMAIL_USE_TLS = config("EMAIL_USE_TLS", default=False)
EMAIL_TIMEOUT = 10

DEFAULT_FROM_EMAIL = config("DEFAULT_FROM_EMAIL", default="openinwoner@maykinmedia.nl")

EMAIL_BACKEND = "django_yubin.smtp_queue.EmailBackend"

#
# LOGGING
#
LOG_STDOUT = config("LOG_STDOUT", default=False)

LOGGING_DIR = os.path.join(BASE_DIR, "log")

LOGGING = {
    "version": 1,
    "disable_existing_loggers": False,
    "formatters": {
        "verbose": {
            "format": "%(asctime)s %(levelname)s %(name)s %(module)s %(process)d %(thread)d  %(message)s"
        },
        "timestamped": {"format": "%(asctime)s %(levelname)s %(name)s  %(message)s"},
        "simple": {"format": "%(levelname)s  %(message)s"},
        "performance": {
            "format": "%(asctime)s %(process)d | %(thread)d | %(message)s",
        },
        "outgoing_requests": {"()": HttpFormatter},
    },
    "filters": {
        "require_debug_false": {"()": "django.utils.log.RequireDebugFalse"},
    },
    "handlers": {
        "mail_admins": {
            "level": "ERROR",
            "filters": ["require_debug_false"],
            "class": "django.utils.log.AdminEmailHandler",
        },
        "null": {
            "level": "DEBUG",
            "class": "logging.NullHandler",
        },
        "console": {
            "level": "DEBUG",
            "class": "logging.StreamHandler",
            "formatter": "timestamped",
        },
        "django": {
            "level": "DEBUG",
            "class": "logging.handlers.RotatingFileHandler",
            "filename": os.path.join(LOGGING_DIR, "django.log"),
            "formatter": "verbose",
            "maxBytes": 1024 * 1024 * 10,  # 10 MB
            "backupCount": 10,
        },
        "project": {
            "level": "DEBUG",
            "class": "logging.handlers.RotatingFileHandler",
            "filename": os.path.join(LOGGING_DIR, "open_inwoner.log"),
            "formatter": "verbose",
            "maxBytes": 1024 * 1024 * 10,  # 10 MB
            "backupCount": 10,
        },
        "performance": {
            "level": "INFO",
            "class": "logging.handlers.RotatingFileHandler",
            "filename": os.path.join(LOGGING_DIR, "performance.log"),
            "formatter": "performance",
            "maxBytes": 1024 * 1024 * 10,  # 10 MB
            "backupCount": 10,
        },
        "log_outgoing_requests": {
            "level": "DEBUG",
            "formatter": "outgoing_requests",
            "class": "logging.StreamHandler",
        },
        "save_outgoing_requests": {
            "level": "DEBUG",
            "class": "log_outgoing_requests.handlers.DatabaseOutgoingRequestsHandler",
        },
    },
    "loggers": {
        "open_inwoner": {
            "handlers": ["project"] if not LOG_STDOUT else ["console"],
            "level": "INFO",
            "propagate": True,
        },
        "django.request": {
            "handlers": ["django"] if not LOG_STDOUT else ["console"],
            "level": "ERROR",
            "propagate": True,
        },
        "django.template": {
            "handlers": ["console"],
            "level": "INFO",
            "propagate": True,
        },
        "digid_eherkenning": {
            "handlers": ["django"] if not LOG_STDOUT else ["console"],
            "level": "INFO",
            "propagate": True,
        },
        "requests": {
            "handlers": ["log_outgoing_requests", "save_outgoing_requests"],
            "level": "DEBUG",
            "propagate": True,
        },
    },
}


#
# LOG OUTGOING REQUESTS
#
LOG_OUTGOING_REQUESTS_DB_SAVE = config("LOG_OUTGOING_REQUESTS_DB_SAVE", default=True)


#
# AUTH settings - user accounts, passwords, backends...
#
AUTH_USER_MODEL = "accounts.User"

AUTH_PASSWORD_VALIDATORS = [
    {
        "NAME": "django.contrib.auth.password_validation.UserAttributeSimilarityValidator"
    },
    {"NAME": "django.contrib.auth.password_validation.MinimumLengthValidator"},
    {"NAME": "django.contrib.auth.password_validation.CommonPasswordValidator"},
    {"NAME": "django.contrib.auth.password_validation.NumericPasswordValidator"},
]


# Allow logging in with email+password
AUTHENTICATION_BACKENDS = [
    "open_inwoner.accounts.backends.CustomAxesBackend",
    "open_inwoner.accounts.backends.UserModelEmailBackend",
    "django.contrib.auth.backends.ModelBackend",
    "digid_eherkenning.backends.DigiDBackend",
    "open_inwoner.accounts.backends.CustomOIDCBackend",
]

SESSION_COOKIE_NAME = "open_inwoner_sessionid"
SESSION_ENGINE = "django.contrib.sessions.backends.cache"
ADMIN_SESSION_COOKIE_AGE = 86400
SESSION_WARN_DELTA = 60  # Warn 1 minute before end of session.
SESSION_COOKIE_AGE = 900  # Set to 15 minutes

LOGIN_REDIRECT_URL = reverse_lazy("root")
LOGOUT_REDIRECT_URL = reverse_lazy("root")

#
# SECURITY settings
#
SESSION_COOKIE_SECURE = IS_HTTPS
SESSION_COOKIE_HTTPONLY = True

CSRF_COOKIE_SECURE = IS_HTTPS
CSRF_FAILURE_VIEW = "open_inwoner.accounts.views.csrf_failure"

if IS_HTTPS:
    SECURE_HSTS_SECONDS = 63072000

# X_FRAME_OPTIONS = "DENY"
X_FRAME_OPTIONS = "SAMEORIGIN"

#
# FIXTURES
#

FIXTURE_DIRS = (os.path.join(DJANGO_PROJECT_DIR, "conf", "fixtures"),)

#
# Custom settings
#
PROJECT_NAME = "open_inwoner"
ENVIRONMENT = config("ENVIRONMENT", "")
SHOW_ALERT = True

##############################
#                            #
# 3RD PARTY LIBRARY SETTINGS #
#                            #
##############################

#
# Django CMS
#
CMS_TEMPLATES = [
    ("cms/fullwidth.html", "Home page template"),
]
CMS_PLACEHOLDER_CONF = {
    # TODO properly configure this based on actual available plugins
    None: {
        "plugins": ["TextPlugin"],
        "excluded_plugins": ["InheritPlugin"],
    },
    "content": {
        "plugins": [
            # "TextPlugin",
            "PicturePlugin",
            "CategoriesPlugin",
            "ActivePlansPlugin",
<<<<<<< HEAD
            "ProductFinderPlugin",
=======
            "ProductLocationPlugin",
>>>>>>> e60184c5
        ],
        "text_only_plugins": ["LinkPlugin"],
        "name": _("Content"),
        "language_fallback": True,
        # "child_classes": {
        #     "TextPlugin": ["PicturePlugin", "LinkPlugin"],
        # },
        # "parent_classes": {
        #     "LinkPlugin": ["TextPlugin"],
        # },
    },
    "banner": {"plugins": ["BannerPlugin"], "name": _("Banner")},
}

#
# Django-Admin-Index
#
ADMIN_INDEX_SHOW_REMAINING_APPS = False
ADMIN_INDEX_AUTO_CREATE_APP_GROUP = False
ADMIN_INDEX_SHOW_REMAINING_APPS_TO_SUPERUSERS = False

#
# DJANGO-AXES (4.0+)
#
AXES_CACHE = "axes"  # refers to CACHES setting
# The number of login attempts allowed before a record is created for the
# failed logins. Default: 3
AXES_FAILURE_LIMIT = 5
# If set, defines a period of inactivity after which old failed login attempts
# will be forgotten. Can be set to a python timedelta object or an integer. If
# an integer, will be interpreted as a number of hours. Default: None
AXES_COOLOFF_TIME = 1
# If True only locks based on user id and never locks by IP if attempts limit
# exceed, otherwise utilize the existing IP and user locking logic Default:
# False
AXES_ONLY_USER_FAILURES = True
# If set, specifies a template to render when a user is locked out. Template
# receives cooloff_time and failure_limit as context variables. Default: None
AXES_LOCKOUT_TEMPLATE = "account_blocked.html"
AXES_USE_USER_AGENT = True  # Default: False
AXES_LOCK_OUT_BY_COMBINATION_USER_AND_IP = True  # Default: False
AXES_BEHIND_REVERSE_PROXY = IS_HTTPS

# The default meta precedence order
IPWARE_META_PRECEDENCE_ORDER = (
    "HTTP_X_FORWARDED_FOR",
    "X_FORWARDED_FOR",  # <client>, <proxy1>, <proxy2>
    "HTTP_CLIENT_IP",
    "HTTP_X_REAL_IP",
    "HTTP_X_FORWARDED",
    "HTTP_X_CLUSTER_CLIENT_IP",
    "HTTP_FORWARDED_FOR",
    "HTTP_FORWARDED",
    "HTTP_VIA",
    "REMOTE_ADDR",
)

DEFAULT_AUTO_FIELD = "django.db.models.AutoField"

#
# DJANGO-HIJACK
#
HIJACK_LOGIN_REDIRECT_URL = "/"
HIJACK_LOGOUT_REDIRECT_URL = reverse_lazy("admin:accounts_user_changelist")
HIJACK_REGISTER_ADMIN = False
# This is a CSRF-security risk.
# See: http://django-hijack.readthedocs.io/en/latest/configuration/#allowing-get-method-for-hijack-views
HIJACK_ALLOW_GET_REQUESTS = True

#
# SENTRY - error monitoring
#
SENTRY_DSN = config("SENTRY_DSN", None)
RELEASE = "v1.5"  # get_current_version()

PRIVATE_MEDIA_ROOT = os.path.join(BASE_DIR, "private_media")
FILER_ROOT = os.path.join(BASE_DIR, "media", "filer")
FILER_THUMBNAIL_ROOT = os.path.join(BASE_DIR, "media", "filer_thumbnails")
if MEDIA_SUBFOLDER:
    PRIVATE_MEDIA_ROOT = os.path.join(PRIVATE_MEDIA_ROOT, MEDIA_SUBFOLDER)
    FILER_ROOT = os.path.join(FILER_ROOT, MEDIA_SUBFOLDER)
    FILER_THUMBNAIL_ROOT = os.path.join(FILER_THUMBNAIL_ROOT, MEDIA_SUBFOLDER)

FILER_STORAGES = {
    "public": {
        "main": {
            "OPTIONS": {
                "location": FILER_ROOT,
                "base_url": "/media/filer/",
            },
        },
        "thumbnails": {
            "OPTIONS": {
                "location": FILER_THUMBNAIL_ROOT,
                "base_url": "/media/filer_thumbnails/",
            },
        },
    },
}

from easy_thumbnails.conf import Settings as thumbnail_settings

THUMBNAIL_PROCESSORS = (
    "filer.thumbnail_processors.scale_and_crop_with_subject_location",
    "image_cropping.thumbnail_processors.crop_corners",
) + thumbnail_settings.THUMBNAIL_PROCESSORS

THUMBNAIL_HIGH_RESOLUTION = True

IMAGE_CROPPING_BACKEND = "image_cropping.backends.easy_thumbs.EasyThumbnailsBackend"
IMAGE_CROPPING_JQUERY_URL = "/static/admin/js/vendor/jquery/jquery.min.js"

SENDFILE_ROOT = PRIVATE_MEDIA_ROOT
SENDFILE_BACKEND = "django_sendfile.backends.simple"
PRIVATE_MEDIA_URL = "/private_files/"

CORS_ALLOWED_ORIGINS = []
CORS_ALLOW_CREDENTIALS = True

ACCOUNT_AUTHENTICATION_METHOD = "email"
ACCOUNT_USER_MODEL_USERNAME_FIELD = None
ACCOUNT_EMAIL_REQUIRED = True
ACCOUNT_USERNAME_REQUIRED = False
ACCOUNT_EMAIL_VERIFICATION = "none"

REST_FRAMEWORK = {
    # YOUR SETTINGS
    "DEFAULT_SCHEMA_CLASS": "drf_spectacular.openapi.AutoSchema",
    "DEFAULT_AUTHENTICATION_CLASSES": [
        "rest_framework.authentication.TokenAuthentication",
    ],
    "DEFAULT_PERMISSION_CLASSES": [
        "rest_framework.permissions.IsAuthenticated",
    ],
    "DEFAULT_RENDERER_CLASSES": (
        "djangorestframework_camel_case.render.CamelCaseJSONRenderer",
        # Any other renders
    ),
    "DEFAULT_PARSER_CLASSES": (
        "djangorestframework_camel_case.parser.CamelCaseJSONParser",
        "djangorestframework_camel_case.parser.CamelCaseMultiPartParser",
        # Any other parsers
    ),
}

SPECTACULAR_SETTINGS = {
    "TITLE": "Open Inwoner API",
    "DESCRIPTION": "Description",
    "VERSION": "1.0.0",
    # OTHER SETTINGS
    "COMPONENT_NO_READ_ONLY_REQUIRED": True,
    "SERVE_INCLUDE_SCHEMA": False,
    "POSTPROCESSING_HOOKS": [
        "drf_spectacular.hooks.postprocess_schema_enums",
        "drf_spectacular.contrib.djangorestframework_camel_case.camelize_serializer_fields",
    ],
}

if SENTRY_DSN:
    SENTRY_CONFIG = {
        "dsn": SENTRY_DSN,
        "environment": ENVIRONMENT,
        "release": RELEASE,
    }

    sentry_sdk.init(
        **SENTRY_CONFIG,
        traces_sample_rate=1,
        integrations=get_sentry_integrations(),
        send_default_pii=True,
    )

# Elastic APM
ELASTIC_APM_SERVER_URL = os.getenv("ELASTIC_APM_SERVER_URL", None)
ELASTIC_APM = {
    "SERVICE_NAME": f"open_inwoner {ENVIRONMENT}",
    "SECRET_TOKEN": config("ELASTIC_APM_SECRET_TOKEN", "default"),
    "SERVER_URL": ELASTIC_APM_SERVER_URL,
}
if not ELASTIC_APM_SERVER_URL:
    ELASTIC_APM["ENABLED"] = False
    ELASTIC_APM["SERVER_URL"] = "http://localhost:8200"


# geopy
GEOPY_APP = "Openinwoner"
GEOPY_TIMEOUT = 10  # in seconds
LOCATIESERVER_DOMAIN = "geodata.nationaalgeoregister.nl/locatieserver/v3"
GEOCODER = "open_inwoner.utils.geocode.PdocLocatieserver"


# ELASTICSEARCH CONFIG
ELASTICSEARCH_DSL = {
    "default": {"hosts": config("ES_HOST", "localhost:9200")},
}
ES_INDEX_PRODUCTS = config("ES_INDEX_PRODUCTS", "products")
ES_MAX_SIZE = 10000
ES_SUGGEST_SIZE = 5

# Delete user after x days of inactivity
DELETE_USER_AFTER_X_DAYS_INACTIVE = 14

# django import-export
IMPORT_EXPORT_USE_TRANSACTIONS = True

# mail-editor
from .parts.maileditor import MAIL_EDITOR_BASE_CONTEXT, MAIL_EDITOR_CONF  # noqa

CKEDITOR_CONFIGS = {
    "mail_editor": {
        "allowedContent": True,
        "height": 600,  # This is optional
        "entities": False,  # This is added because CKEDITOR escapes the ' when you do an if statement
    }
}


# invite expires in X days after sending
INVITE_EXPIRY = 14

# zgw-consumers
ZGW_CONSUMERS_TEST_SCHEMA_DIRS = [
    os.path.join(DJANGO_PROJECT_DIR, "openzaak", "tests", "files"),
]

#
# Maykin fork of DJANGO-TWO-FACTOR-AUTH
#
TWO_FACTOR_FORCE_OTP_ADMIN = config("TWO_FACTOR_FORCE_OTP_ADMIN", default=not DEBUG)
TWO_FACTOR_PATCH_ADMIN = config("TWO_FACTOR_PATCH_ADMIN", default=True)
ADMIN_INDEX_DISPLAY_DROP_DOWN_MENU_CONDITION_FUNCTION = (
    "open_inwoner.utils.django_two_factor_auth.should_display_dropdown_menu"
)

# file upload limits
MIN_UPLOAD_SIZE = 1  # in bytes
MAX_UPLOAD_SIZE = 1024**2 * 100  # 100MB
UPLOAD_FILE_TYPES = "application/vnd.openxmlformats-officedocument.wordprocessingml.document,application/msword,application/vnd.openxmlformats-officedocument.spreadsheetml.sheet,application/vnd.ms-excel,text/plain,application/vnd.oasis.opendocument.text,application/vnd.oasis.opendocument.formula,application/vnd.oasis.opendocument.spreadsheet,application/pdf,image/jpeg,image/png"

# HaalCentraal BRP versions
BRP_VERSION = config("BRP_VERSION", default="2.0")

#
# DIGID
#

if ALLOWED_HOSTS:
    BASE_URL = "https://{}".format(ALLOWED_HOSTS[0])
else:
    BASE_URL = "https://example.com"

DIGID_MOCK = config("DIGID_MOCK", default=True)
DIGID_ENABLED = config("DIGID_ENABLED", default=True)
DIGID_METADATA = config("DIGID_METADATA", "")
SSL_CERTIFICATE_PATH = config("SSL_CERTIFICATE_PATH", "")
SSL_KEY_PATH = config("SSL_KEY_PATH", "")
DIGID_SERVICE_ENTITY_ID = config(
    "DIGID_SERVICE_ENTITY_ID", "https://was-preprod1.digid.nl/saml/idp/metadata"
)
DIGID_WANT_ASSERTIONS_SIGNED = config("DIGID_WANT_ASSERTIONS_SIGNED", default=True)

DIGID = {
    "base_url": BASE_URL,
    "entity_id": BASE_URL,
    # This is the metadata of the **Identity provider** NOT our own!
    "metadata_file": DIGID_METADATA,
    # SSL/TLS key
    "key_file": SSL_KEY_PATH,
    "cert_file": SSL_CERTIFICATE_PATH,
    "service_entity_id": DIGID_SERVICE_ENTITY_ID,
    "attribute_consuming_service_index": "1",
    "requested_attributes": ["bsn"],
    # Logius can sign the assertions (True) but others sign the entire response
    # (False).
    "want_assertions_signed": DIGID_WANT_ASSERTIONS_SIGNED,
}

THUMBNAIL_ALIASES = {
    "": {
        "logo": {
            "size": (21600, 60),
            "upscale": False,
        },
        "card-image": {
            "size": (256, 320),
            "crop": True,
        },
        "avatar": {"size": (160, 160), "crop": True, "upscale": False},
    }
}
THUMBNAIL_QUALITY = 100

OIDC_AUTHENTICATE_CLASS = "mozilla_django_oidc_db.views.OIDCAuthenticationRequestView"
OIDC_CALLBACK_CLASS = "mozilla_django_oidc_db.views.OIDCCallbackView"
OIDC_AUTHENTICATION_CALLBACK_URL = "oidc_authentication_callback"
MOZILLA_DJANGO_OIDC_DB_CACHE = "oidc"
MOZILLA_DJANGO_OIDC_DB_CACHE_TIMEOUT = 1

from .app.csp import *  # noqa

SECURE_REFERRER_POLICY = "origin-when-cross-origin"<|MERGE_RESOLUTION|>--- conflicted
+++ resolved
@@ -516,11 +516,8 @@
             "PicturePlugin",
             "CategoriesPlugin",
             "ActivePlansPlugin",
-<<<<<<< HEAD
             "ProductFinderPlugin",
-=======
             "ProductLocationPlugin",
->>>>>>> e60184c5
         ],
         "text_only_plugins": ["LinkPlugin"],
         "name": _("Content"),
