import os

from django.utils.translation import gettext_lazy as _

import sentry_sdk
from celery.schedules import crontab
from easy_thumbnails.conf import Settings as thumbnail_settings
from log_outgoing_requests.formatters import HttpFormatter

from .utils import config, get_sentry_integrations

# Build paths inside the project, so further paths can be defined relative to
# the code root.

DJANGO_PROJECT_DIR = os.path.abspath(
    os.path.join(os.path.dirname(__file__), os.path.pardir)
)
BASE_DIR = os.path.abspath(
    os.path.join(DJANGO_PROJECT_DIR, os.path.pardir, os.path.pardir)
)

#
# Core Django settings
#
SITE_ID = config("SITE_ID", default=1)

DEFAULT_AUTO_FIELD = "django.db.models.AutoField"

# SECURITY WARNING: keep the secret key used in production secret!
SECRET_KEY = config("SECRET_KEY")

# NEVER run with DEBUG=True in production-like environments
DEBUG = config("DEBUG", default=False)

# = domains we're running on
ALLOWED_HOSTS = config("ALLOWED_HOSTS", default="", split=True)

IS_HTTPS = config("IS_HTTPS", default=not DEBUG)

# Internationalization
# https://docs.djangoproject.com/en/2.0/topics/i18n/

LANGUAGE_CODE = "nl"
LANGUAGES = [
    ("nl", _("Dutch")),
]

# Default (connection timeout, read timeout) for the requests library (in seconds)
DEFAULT_TIMEOUT_REQUESTS = (10, 60)

TIME_ZONE = "Europe/Amsterdam"  # note: this *may* affect the output of DRF datetimes

USE_I18N = True

USE_L10N = True

USE_TZ = True

USE_THOUSAND_SEPARATOR = True

#
# DATABASE and CACHING setup
#
DATABASES = {
    "default": {
        "ENGINE": config("DB_ENGINE", "django.contrib.gis.db.backends.postgis"),
        "NAME": config("DB_NAME", "open_inwoner"),
        "USER": config("DB_USER", "open_inwoner"),
        "PASSWORD": config("DB_PASSWORD", "open_inwoner"),
        "HOST": config("DB_HOST", "localhost"),
        "PORT": config("DB_PORT", 5432),
    }
}

# Geospatial libraries
GEOS_LIBRARY_PATH = config("GEOS_LIBRARY_PATH", None)
GDAL_LIBRARY_PATH = config("GDAL_LIBRARY_PATH", None)

CACHES = {
    "default": {
        "BACKEND": "django_redis.cache.RedisCache",
        "LOCATION": f"redis://{config('CACHE_DEFAULT', 'localhost:6379/0')}",
        "OPTIONS": {
            "CLIENT_CLASS": "django_redis.client.DefaultClient",
            "IGNORE_EXCEPTIONS": True,
        },
    },
    "axes": {
        "BACKEND": "django_redis.cache.RedisCache",
        "LOCATION": f"redis://{config('CACHE_DEFAULT', 'localhost:6379/0')}",
        "OPTIONS": {
            "CLIENT_CLASS": "django_redis.client.DefaultClient",
            "IGNORE_EXCEPTIONS": True,
        },
    },
    "oidc": {
        "BACKEND": "django_redis.cache.RedisCache",
        "LOCATION": f"redis://{config('CACHE_DEFAULT', 'localhost:6379/0')}",
        "OPTIONS": {
            "CLIENT_CLASS": "django_redis.client.DefaultClient",
            "IGNORE_EXCEPTIONS": True,
        },
    },
    "local": {
        "BACKEND": "django.core.cache.backends.locmem.LocMemCache",
    },
}

# Django solo caching
SOLO_CACHE_TIMEOUT = 5  # 5 seconds
SOLO_CACHE = "local"  # Avoid Redis overhead

# ZGW API caches
CACHE_ZGW_CATALOGI_TIMEOUT = config("CACHE_ZGW_CATALOGI_TIMEOUT", default=60 * 60 * 24)
CACHE_ZGW_ZAKEN_TIMEOUT = config("CACHE_ZGW_ZAKEN_TIMEOUT", default=60 * 1)

# Laposta API caching
CACHE_LAPOSTA_API_TIMEOUT = config("CACHE_LAPOSTA_API_TIMEOUT", default=60 * 15)


#
# APPLICATIONS enabled for this project
#

INSTALLED_APPS = [
    # Note: contenttypes should be first, see Django ticket #10827
    "django.contrib.contenttypes",
    "django.contrib.auth",
    "django.contrib.sessions",
    # NOTE: If enabled, at least one Site object is required and
    # uncomment SITE_ID above.
    "django.contrib.sites",
    "django.contrib.messages",
    "django.contrib.staticfiles",
    "django.contrib.flatpages",
    "django.forms",
    # load user model before CMS
    "open_inwoner.accounts",
    "open_inwoner.openzaak",
    # Django-CMS
    "cms",
    "menus",
    "treebeard",
    "sekizai",
    # "djangocms_admin_style",
    "djangocms_text_ckeditor",
    "djangocms_link",
    "djangocms_file",
    "djangocms_picture",
    # 'djangocms_video',
    # 'djangocms_googlemap',
    # "djangocms_snippet",
    # "djangocms_style",
    # Admin auth
    "django_otp",
    "django_otp.plugins.otp_static",
    "django_otp.plugins.otp_totp",
    "two_factor",
    "two_factor.plugins.webauthn",
    "maykin_2fa",
    # Optional applications.
    "ordered_model",
    "django_admin_index",
    "django.contrib.admin",
    "django.contrib.gis",
    # 'django.contrib.admindocs',
    # 'django.contrib.humanize',
    # 'django.contrib.sitemaps',
    # External applications.
    "corsheaders",
    "rest_framework",
    "rest_framework.authtoken",
    "drf_spectacular",
    "axes",
    "sniplates",
    "digid_eherkenning",
    "eherkenning",
    "localflavor",
    "easy_thumbnails",  # used by filer
    "image_cropping",
    "filer",
    "django_elasticsearch_dsl",
    "import_export",
    "solo",
    "colorfield",
    "view_breadcrumbs",
    "django_jsonform",
    "simple_certmanager",
    "zgw_consumers",
    "notifications_api_common",
    "mail_editor",
    "ckeditor",
    "privates",
    "timeline_logger",
    "csp",
    "cspreports",
    "mozilla_django_oidc",
    "mozilla_django_oidc_db",
    "digid_eherkenning_oidc_generics",
    "sessionprofile",
    "openformsclient",
    "django_htmx",
    "log_outgoing_requests",
    "formtools",
    "django_setup_configuration",
    "django_yubin",
    # Project applications.
    "open_inwoner.components",
    "open_inwoner.kvk",
    "open_inwoner.laposta",
    "open_inwoner.qmatic",
    "open_inwoner.ckeditor5",
    "open_inwoner.pdc",
    "open_inwoner.plans",
    "open_inwoner.search",
    "open_inwoner.utils",
    "open_inwoner.configurations",
    "open_inwoner.haalcentraal",
    "open_inwoner.openklant",
    "open_inwoner.soap",
    "open_inwoner.ssd",
    "open_inwoner.questionnaire",
    "open_inwoner.extended_sessions",
    "open_inwoner.custom_csp",
    "open_inwoner.mail",
    "open_inwoner.media",
    "open_inwoner.userfeed",
    "open_inwoner.cms.profile",
    "open_inwoner.cms.cases",
    "open_inwoner.cms.inbox",
    "open_inwoner.cms.products",
    "open_inwoner.cms.collaborate",
    "open_inwoner.cms.banner",
    "open_inwoner.cms.extensions",
    "open_inwoner.cms.footer",
    "open_inwoner.cms.plugins",
    "open_inwoner.cms.benefits",
    "djchoices",
    "django_celery_beat",
    "django_celery_monitor",
]

MIDDLEWARE = [
    "django.middleware.security.SecurityMiddleware",
    "sessionprofile.middleware.SessionProfileMiddleware",
    "django.contrib.sessions.middleware.SessionMiddleware",
    # 'django.middleware.locale.LocaleMiddleware',
    "corsheaders.middleware.CorsMiddleware",
    "django.middleware.common.CommonMiddleware",
    "django.middleware.csrf.CsrfViewMiddleware",
    "django_htmx.middleware.HtmxMiddleware",
    "django.contrib.auth.middleware.AuthenticationMiddleware",
    "csp.contrib.rate_limiting.RateLimitedCSPMiddleware",
    "csp.middleware.CSPMiddleware",
    "open_inwoner.custom_csp.middleware.SkipStaffCSPMiddleware",
    "open_inwoner.custom_csp.middleware.UpdateCSPMiddleware",
    "django.contrib.messages.middleware.MessageMiddleware",
    "django.middleware.clickjacking.XFrameOptionsMiddleware",
    "axes.middleware.AxesMiddleware",
    "maykin_2fa.middleware.OTPMiddleware",
    "django.middleware.locale.LocaleMiddleware",
    "cms.middleware.utils.ApphookReloadMiddleware",
    "cms.middleware.user.CurrentUserMiddleware",
    "cms.middleware.page.CurrentPageMiddleware",
    "cms.middleware.toolbar.ToolbarMiddleware",
    "cms.middleware.language.LanguageCookieMiddleware",
    "open_inwoner.cms.utils.middleware.DropToolbarMiddleware",
    "django.contrib.flatpages.middleware.FlatpageFallbackMiddleware",
    "open_inwoner.extended_sessions.middleware.SessionTimeoutMiddleware",
    "open_inwoner.kvk.middleware.KvKLoginMiddleware",
    "open_inwoner.accounts.middleware.NecessaryFieldsMiddleware",
    "open_inwoner.accounts.middleware.EmailVerificationMiddleware",
    "open_inwoner.cms.utils.middleware.AnonymousHomePageRedirectMiddleware",
    "mozilla_django_oidc_db.middleware.SessionRefresh",
]

ROOT_URLCONF = "open_inwoner.urls"

# List of callables that know how to import templates from various sources.
TEMPLATE_LOADERS = (
    "django.template.loaders.filesystem.Loader",
    "django.template.loaders.app_directories.Loader",
)

TEMPLATES = [
    {
        "BACKEND": "django.template.backends.django.DjangoTemplates",
        "DIRS": [os.path.join(DJANGO_PROJECT_DIR, "templates")],
        "APP_DIRS": False,  # conflicts with explicity specifying the loaders
        "OPTIONS": {
            "context_processors": [
                "django.template.context_processors.debug",
                "django.template.context_processors.request",
                "django.contrib.auth.context_processors.auth",
                "django.contrib.messages.context_processors.messages",
                "open_inwoner.utils.context_processors.settings",
                "open_inwoner.cms.context_processors.active_apphooks",
                "sekizai.context_processors.sekizai",
                "cms.context_processors.cms_settings",
                "django.template.context_processors.i18n",
            ],
            "loaders": TEMPLATE_LOADERS,
        },
    },
]
FORM_RENDERER = "django.forms.renderers.TemplatesSetting"

WSGI_APPLICATION = "open_inwoner.wsgi.application"

# Translations
LOCALE_PATHS = (os.path.join(DJANGO_PROJECT_DIR, "conf", "locale"),)

#
# SERVING of static and media files
#

STATIC_URL = "/static/"

STATIC_ROOT = os.path.join(BASE_DIR, "static")

# Additional locations of static files
STATICFILES_DIRS = [os.path.join(DJANGO_PROJECT_DIR, "static")]

# List of finder classes that know how to find static files in
# various locations.
STATICFILES_FINDERS = [
    "django.contrib.staticfiles.finders.FileSystemFinder",
    "django.contrib.staticfiles.finders.AppDirectoriesFinder",
]

MEDIA_ROOT = os.path.join(BASE_DIR, "media")
MEDIA_SUBFOLDER = config("MEDIA_SUBFOLDER", "")

if MEDIA_SUBFOLDER:
    MEDIA_ROOT = os.path.join(MEDIA_ROOT, MEDIA_SUBFOLDER)

MEDIA_URL = "/media/"

FILE_UPLOAD_PERMISSIONS = 0o644

#
# Sending EMAIL
#
EMAIL_HOST = config("EMAIL_HOST", default="localhost")
EMAIL_PORT = config(
    "EMAIL_PORT", default=25
)  # disabled on Google Cloud, use 487 instead
EMAIL_HOST_USER = config("EMAIL_HOST_USER", default="")
EMAIL_HOST_PASSWORD = config("EMAIL_HOST_PASSWORD", default="")
EMAIL_USE_TLS = config("EMAIL_USE_TLS", default=False)
EMAIL_TIMEOUT = 10

DEFAULT_FROM_EMAIL = config("DEFAULT_FROM_EMAIL", default="openinwoner@maykinmedia.nl")

EMAIL_BACKEND = "django_yubin.backends.QueuedEmailBackend"
MAILER_USE_BACKEND = "django.core.mail.backends.smtp.EmailBackend"

#
# LOGGING
#
LOG_STDOUT = config("LOG_STDOUT", default=False)

LOGGING_DIR = os.path.join(BASE_DIR, "log")

LOGGING = {
    "version": 1,
    "disable_existing_loggers": False,
    "formatters": {
        "verbose": {
            "format": "%(asctime)s %(levelname)s %(name)s %(module)s %(process)d %(thread)d  %(message)s"
        },
        "timestamped": {"format": "%(asctime)s %(levelname)s %(name)s  %(message)s"},
        "simple": {"format": "%(levelname)s  %(message)s"},
        "performance": {
            "format": "%(asctime)s %(process)d | %(thread)d | %(message)s",
        },
        "outgoing_requests": {"()": HttpFormatter},
    },
    "filters": {
        "require_debug_false": {"()": "django.utils.log.RequireDebugFalse"},
    },
    "handlers": {
        "mail_admins": {
            "level": "ERROR",
            "filters": ["require_debug_false"],
            "class": "django.utils.log.AdminEmailHandler",
        },
        "null": {
            "level": "DEBUG",
            "class": "logging.NullHandler",
        },
        "console": {
            "level": "DEBUG",
            "class": "logging.StreamHandler",
            "formatter": "timestamped",
        },
        "django": {
            "level": "DEBUG",
            "class": "logging.handlers.RotatingFileHandler",
            "filename": os.path.join(LOGGING_DIR, "django.log"),
            "formatter": "verbose",
            "maxBytes": 1024 * 1024 * 10,  # 10 MB
            "backupCount": 10,
        },
        "project": {
            "level": "DEBUG",
            "class": "logging.handlers.RotatingFileHandler",
            "filename": os.path.join(LOGGING_DIR, "open_inwoner.log"),
            "formatter": "verbose",
            "maxBytes": 1024 * 1024 * 10,  # 10 MB
            "backupCount": 10,
        },
        "performance": {
            "level": "INFO",
            "class": "logging.handlers.RotatingFileHandler",
            "filename": os.path.join(LOGGING_DIR, "performance.log"),
            "formatter": "performance",
            "maxBytes": 1024 * 1024 * 10,  # 10 MB
            "backupCount": 10,
        },
        "log_outgoing_requests": {
            "level": "DEBUG",
            "formatter": "outgoing_requests",
            "class": "logging.StreamHandler",
        },
        "save_outgoing_requests": {
            "level": "DEBUG",
            "class": "log_outgoing_requests.handlers.DatabaseOutgoingRequestsHandler",
        },
    },
    "loggers": {
        "open_inwoner": {
            "handlers": ["project"] if not LOG_STDOUT else ["console"],
            "level": "INFO",
            "propagate": True,
        },
        "django.request": {
            "handlers": ["django"] if not LOG_STDOUT else ["console"],
            "level": "ERROR",
            "propagate": True,
        },
        "django.template": {
            "handlers": ["console"],
            "level": "INFO",
            "propagate": True,
        },
        "digid_eherkenning": {
            "handlers": ["django"] if not LOG_STDOUT else ["console"],
            "level": "INFO",
            "propagate": True,
        },
        "log_outgoing_requests": {
            "handlers": ["log_outgoing_requests", "save_outgoing_requests"],
            "level": "DEBUG",
            "propagate": True,
        },
    },
}


#
# LOG OUTGOING REQUESTS
#
LOG_OUTGOING_REQUESTS_DB_SAVE = config("LOG_OUTGOING_REQUESTS_DB_SAVE", default=True)
LOG_OUTGOING_REQUESTS_RESET_DB_SAVE_AFTER = None  # reset config after $ minutes


#
# AUTH settings - user accounts, passwords, backends...
#
AUTH_USER_MODEL = "accounts.User"

AUTH_PASSWORD_VALIDATORS = [
    {
        "NAME": "django.contrib.auth.password_validation.UserAttributeSimilarityValidator"
    },
    {"NAME": "django.contrib.auth.password_validation.MinimumLengthValidator"},
    {"NAME": "django.contrib.auth.password_validation.CommonPasswordValidator"},
    {"NAME": "open_inwoner.utils.validators.DiversityValidator"},
]


# Allow logging in with email+password
AUTHENTICATION_BACKENDS = [
    "open_inwoner.accounts.backends.CustomAxesBackend",
    "open_inwoner.accounts.backends.UserModelEmailBackend",
    "django.contrib.auth.backends.ModelBackend",
    "digid_eherkenning.backends.DigiDBackend",
    "eherkenning.backends.eHerkenningBackend",
    "digid_eherkenning_oidc_generics.backends.OIDCAuthenticationDigiDBackend",
    "digid_eherkenning_oidc_generics.backends.OIDCAuthenticationEHerkenningBackend",
    "open_inwoner.accounts.backends.CustomOIDCBackend",
]


SESSION_COOKIE_NAME = "open_inwoner_sessionid"
SESSION_ENGINE = "django.contrib.sessions.backends.cache"

ADMIN_SESSION_COOKIE_AGE = config(
    "ADMIN_SESSION_COOKIE_AGE", 3600
)  # Default 1 hour max session duration for admins
SESSION_WARN_DELTA = 60  # Warn 1 minute before end of session.
SESSION_COOKIE_AGE = 900  # Set to 15 minutes or less for testing

LOGIN_REDIRECT_URL = "/"
LOGOUT_REDIRECT_URL = "/accounts/login/"

#
# SECURITY settings
#
SESSION_COOKIE_SECURE = IS_HTTPS
SESSION_COOKIE_HTTPONLY = True

CSRF_COOKIE_SECURE = IS_HTTPS
CSRF_FAILURE_VIEW = "open_inwoner.accounts.views.csrf_failure"

if IS_HTTPS:
    SECURE_HSTS_SECONDS = 31536000

# X_FRAME_OPTIONS = "DENY"
X_FRAME_OPTIONS = "SAMEORIGIN"

#
# FIXTURES
#

FIXTURE_DIRS = (os.path.join(DJANGO_PROJECT_DIR, "conf", "fixtures"),)

#
# Custom settings
#
PROJECT_NAME = "open_inwoner"
ENVIRONMENT = config("ENVIRONMENT", "")
SHOW_ALERT = True

##############################
#                            #
# 3RD PARTY LIBRARY SETTINGS #
#                            #
##############################

#
# Django CMS
#

CMS_PAGE_CACHE = False
CMS_PLACEHOLDER_CACHE = False
CMS_PLUGIN_CACHE = False

CMS_TEMPLATES = [
    ("cms/fullwidth.html", "Home page template"),
]
CMS_PLACEHOLDER_CONF = {
    # TODO properly configure this based on actual available plugins
    None: {
        "plugins": ["TextPlugin"],
        "excluded_plugins": ["InheritPlugin"],
    },
    "content": {
        "plugins": [
            # "TextPlugin",
            "PicturePlugin",
            "VideoPlayerPlugin",
            "CategoriesPlugin",
            "ActivePlansPlugin",
            "QuestionnairePlugin",
            "ProductFinderPlugin",
            "ProductLocationPlugin",
            "UserFeedPlugin",
            "UserAppointmentsPlugin",
        ],
        "text_only_plugins": ["LinkPlugin"],
        "name": _("Content"),
        "language_fallback": True,
        # "child_classes": {
        #     "TextPlugin": ["PicturePlugin", "LinkPlugin"],
        # },
        # "parent_classes": {
        #     "LinkPlugin": ["TextPlugin"],
        # },
    },
    "banner_image": {"plugins": ["BannerImagePlugin"], "name": _("Banner Image")},
    "banner_text": {"plugins": ["BannerTextPlugin"], "name": _("Banner Text")},
    "login_banner": {"plugins": ["BannerImagePlugin"], "name": _("Login Banner")},
    "footer_left": {
        "name": _("Footer, Left"),
        "plugins": ["TextPlugin", "LinkPlugin", "FooterPagesPlugin"],
        "child_classes": {
            "TextPlugin": ["LinkPlugin"],
        },
    },
    "footer_center": {
        "name": _("Footer, Center"),
        "plugins": ["TextPlugin", "LinkPlugin", "FooterPagesPlugin"],
        "child_classes": {
            "TextPlugin": ["LinkPlugin"],
        },
    },
    "footer_right": {
        "name": _("Footer, Right"),
        "plugins": ["TextPlugin", "LinkPlugin", "FooterPagesPlugin"],
        "child_classes": {
            "TextPlugin": ["LinkPlugin"],
        },
    },
}

CMS_TOOLBAR_ANONYMOUS_ON = False

DJANGOCMS_LINK_TEMPLATES = [
    ("arrow", _("Arrow")),
]

#
# Django-Admin-Index
#
ADMIN_INDEX_SHOW_REMAINING_APPS = False
ADMIN_INDEX_AUTO_CREATE_APP_GROUP = False
ADMIN_INDEX_SHOW_REMAINING_APPS_TO_SUPERUSERS = False
ADMIN_INDEX_SHOW_MENU = True
ADMIN_INDEX_DISPLAY_DROP_DOWN_MENU_CONDITION_FUNCTION = (
    "open_inwoner.utils.django_two_factor_auth.should_display_dropdown_menu"
)


#
# DJANGO-AXES (4.0+)
#
AXES_CACHE = "axes"  # refers to CACHES setting
# The number of login attempts allowed before a record is created for the
# failed logins. Default: 3
AXES_FAILURE_LIMIT = 5
# If set, defines a period of inactivity after which old failed login attempts
# will be forgotten. Can be set to a python timedelta object or an integer. If
# an integer, will be interpreted as a number of hours. Default: None
AXES_COOLOFF_TIME = 1
# If True only locks based on user id and never locks by IP if attempts limit
# exceed, otherwise utilize the existing IP and user locking logic Default:
# False
AXES_ONLY_USER_FAILURES = True
# If set, specifies a template to render when a user is locked out. Template
# receives cooloff_time and failure_limit as context variables. Default: None
AXES_LOCKOUT_TEMPLATE = "account_blocked.html"
AXES_USE_USER_AGENT = True  # Default: False
AXES_LOCK_OUT_BY_COMBINATION_USER_AND_IP = True  # Default: False
AXES_BEHIND_REVERSE_PROXY = IS_HTTPS
# By default, Axes obfuscates values for formfields named "password", but the admin
# interface login formfield name is "auth-password", so we obfuscate that as well
AXES_SENSITIVE_PARAMETERS = ["password", "auth-password"]  # nosec

# The default meta precedence order
IPWARE_META_PRECEDENCE_ORDER = (
    "HTTP_X_FORWARDED_FOR",
    "X_FORWARDED_FOR",  # <client>, <proxy1>, <proxy2>
    "HTTP_CLIENT_IP",
    "HTTP_X_REAL_IP",
    "HTTP_X_FORWARDED",
    "HTTP_X_CLUSTER_CLIENT_IP",
    "HTTP_FORWARDED_FOR",
    "HTTP_FORWARDED",
    "HTTP_VIA",
    "REMOTE_ADDR",
)

DEFAULT_AUTO_FIELD = "django.db.models.AutoField"

#
# CELERY - async task queue
#
CELERY_BROKER_URL = os.getenv("CELERY_BROKER_URL", "redis://localhost:6379/0")
CELERY_TASK_TIME_LIMIT = config("CELERY_TASK_HARD_TIME_LIMIT", default=15 * 60)
# https://docs.celeryq.dev/en/latest/userguide/periodic-tasks.html
CELERY_BEAT_SCHEDULE = {
    "Import ZGW data": {
        "task": "Import ZGW data",
        "schedule": crontab(minute="0", hour="7", day_of_month="*"),
    },
<<<<<<< HEAD
=======
    "Rebuild search index": {
        "task": "Rebuild search index",
        "schedule": crontab(minute="0", hour="4", day_of_month="*"),
    },
>>>>>>> 31d3f652
    "Retry emails": {
        "task": "django_yubin.tasks.retry_emails",
        "schedule": crontab(minute="1", hour="*", day_of_month="*"),
    },
    "Delete old emails": {
        "task": "django_yubin.tasks.delete_old_emails",
        "schedule": crontab(minute="0", hour="6", day_of_month="*"),
    },
}

# Only ACK when the task has been executed. This prevents tasks from getting lost, with
# the drawback that tasks should be idempotent (if they execute partially, the mutations
# executed will be executed again!)
# CELERY_TASK_ACKS_LATE = True

# ensure that no tasks are scheduled to a worker that may be running a very long-running
# operation, leading to idle workers and backed-up workers. The `-O fair` option
# *should* have the same effect...
CELERY_WORKER_PREFETCH_MULTIPLIER = 1

#
# SENTRY - error monitoring
#
SENTRY_DSN = config("SENTRY_DSN", None)
RELEASE = "v1.17.2"  # get_current_version()

PRIVATE_MEDIA_ROOT = os.path.join(BASE_DIR, "private_media")
FILER_ROOT = os.path.join(BASE_DIR, "media", "filer")
FILER_THUMBNAIL_ROOT = os.path.join(BASE_DIR, "media", "filer_thumbnails")
if MEDIA_SUBFOLDER:
    PRIVATE_MEDIA_ROOT = os.path.join(PRIVATE_MEDIA_ROOT, MEDIA_SUBFOLDER)
    FILER_ROOT = os.path.join(FILER_ROOT, MEDIA_SUBFOLDER)
    FILER_THUMBNAIL_ROOT = os.path.join(FILER_THUMBNAIL_ROOT, MEDIA_SUBFOLDER)

FILER_STORAGES = {
    "public": {
        "main": {
            "OPTIONS": {
                "location": FILER_ROOT,
                "base_url": "/media/filer/",
            },
        },
        "thumbnails": {
            "OPTIONS": {
                "location": FILER_THUMBNAIL_ROOT,
                "base_url": "/media/filer_thumbnails/",
            },
        },
    },
}


THUMBNAIL_PROCESSORS = (
    "filer.thumbnail_processors.scale_and_crop_with_subject_location",
    "image_cropping.thumbnail_processors.crop_corners",
) + thumbnail_settings.THUMBNAIL_PROCESSORS

THUMBNAIL_HIGH_RESOLUTION = True

IMAGE_CROPPING_BACKEND = "image_cropping.backends.easy_thumbs.EasyThumbnailsBackend"
IMAGE_CROPPING_JQUERY_URL = "/static/admin/js/vendor/jquery/jquery.min.js"

SENDFILE_ROOT = PRIVATE_MEDIA_ROOT
SENDFILE_BACKEND = "django_sendfile.backends.simple"
PRIVATE_MEDIA_URL = "/private_files/"

CORS_ALLOWED_ORIGINS = []
CORS_ALLOW_CREDENTIALS = True


CSRF_TRUSTED_ORIGINS = config(
    "CSRF_TRUSTED_ORIGINS",
    split=True,
    default=CORS_ALLOWED_ORIGINS,
)

ACCOUNT_AUTHENTICATION_METHOD = "email"
ACCOUNT_USER_MODEL_USERNAME_FIELD = None
ACCOUNT_EMAIL_REQUIRED = True
ACCOUNT_USERNAME_REQUIRED = False
ACCOUNT_EMAIL_VERIFICATION = "none"

REST_FRAMEWORK = {
    # YOUR SETTINGS
    "DEFAULT_SCHEMA_CLASS": "drf_spectacular.openapi.AutoSchema",
    "DEFAULT_AUTHENTICATION_CLASSES": [
        "rest_framework.authentication.TokenAuthentication",
    ],
    "DEFAULT_PERMISSION_CLASSES": [
        "rest_framework.permissions.IsAuthenticated",
    ],
    "DEFAULT_RENDERER_CLASSES": (
        "djangorestframework_camel_case.render.CamelCaseJSONRenderer",
        # Any other renders
    ),
    "DEFAULT_PARSER_CLASSES": (
        "djangorestframework_camel_case.parser.CamelCaseJSONParser",
        "djangorestframework_camel_case.parser.CamelCaseMultiPartParser",
        # Any other parsers
    ),
}

SPECTACULAR_SETTINGS = {
    "TITLE": "Open Inwoner API",
    "DESCRIPTION": "Description",
    "VERSION": "1.0.0",
    # OTHER SETTINGS
    "COMPONENT_NO_READ_ONLY_REQUIRED": True,
    "SERVE_INCLUDE_SCHEMA": False,
    "POSTPROCESSING_HOOKS": [
        "drf_spectacular.hooks.postprocess_schema_enums",
        "drf_spectacular.contrib.djangorestframework_camel_case.camelize_serializer_fields",
    ],
}

if SENTRY_DSN:
    SENTRY_CONFIG = {
        "dsn": SENTRY_DSN,
        "environment": ENVIRONMENT,
        "release": RELEASE,
    }

    sentry_sdk.init(
        **SENTRY_CONFIG,
        traces_sample_rate=1,
        integrations=get_sentry_integrations(),
        send_default_pii=True,
    )

# Elastic APM
ELASTIC_APM_SERVER_URL = os.getenv("ELASTIC_APM_SERVER_URL", None)
ELASTIC_APM = {
    "SERVICE_NAME": f"open_inwoner {ENVIRONMENT}",
    "SECRET_TOKEN": config("ELASTIC_APM_SECRET_TOKEN", "default"),
    "SERVER_URL": ELASTIC_APM_SERVER_URL,
}
if not ELASTIC_APM_SERVER_URL:
    ELASTIC_APM["ENABLED"] = False
    ELASTIC_APM["SERVER_URL"] = "http://localhost:8200"


# geopy
GEOPY_APP = "Openinwoner"
GEOPY_TIMEOUT = 10  # in seconds
LOCATIESERVER_DOMAIN = "api.pdok.nl/bzk/locatieserver/search/v3_1"
GEOCODER = "open_inwoner.utils.geocode.PdocLocatieserver"


# ELASTICSEARCH CONFIG
ELASTICSEARCH_DSL = {
    "default": {"hosts": config("ES_HOST", "localhost:9200")},
}
ES_INDEX_PRODUCTS = config("ES_INDEX_PRODUCTS", "products")
ES_MAX_SIZE = 10000
ES_SUGGEST_SIZE = 5


# django import-export
IMPORT_EXPORT_USE_TRANSACTIONS = True

# invite expires in X days after sending
INVITE_EXPIRY_DAYS = config("INVITE_EXPIRY_DAYS", default=30)

# zgw-consumers
ZGW_CONSUMERS_TEST_SCHEMA_DIRS = [
    os.path.join(DJANGO_PROJECT_DIR, "openzaak", "tests", "files"),
    os.path.join(DJANGO_PROJECT_DIR, "openklant", "tests", "files"),
]

# notifications
ZGW_LIMIT_NOTIFICATIONS_FREQUENCY = config(
    "ZGW_LIMIT_NOTIFICATIONS_FREQUENCY", default=60 * 15
)

# recent documents: created/added no longer than n days in the past
DOCUMENT_RECENT_DAYS = config("DOCUMENT_RECENT_DAYS", default=1)

# recent answers to contactmomenten: no longer than n days in the past
CONTACTMOMENT_NEW_DAYS = config("CONTACTMOMENT_NEW_DAYS", default=7)

#
# Maykin 2FA
#
TWO_FACTOR_PATCH_ADMIN = False
TWO_FACTOR_WEBAUTHN_RP_NAME = f"OpenInwoner {ENVIRONMENT}"
TWO_FACTOR_WEBAUTHN_AUTHENTICATOR_ATTACHMENT = "cross-platform"
# Allow OIDC admins to bypass 2FA
MAYKIN_2FA_ALLOW_MFA_BYPASS_BACKENDS = [
    "open_inwoner.accounts.backends.CustomOIDCBackend",
]

# file upload limits
MIN_UPLOAD_SIZE = 1  # in bytes
MAX_UPLOAD_SIZE = 1024**2 * 100  # 100MB
UPLOAD_FILE_TYPES = "application/vnd.openxmlformats-officedocument.wordprocessingml.document,application/msword,application/vnd.openxmlformats-officedocument.spreadsheetml.sheet,application/vnd.ms-excel,text/plain,application/vnd.oasis.opendocument.text,application/vnd.oasis.opendocument.formula,application/vnd.oasis.opendocument.spreadsheet,application/pdf,image/jpeg,image/png"

# HaalCentraal BRP versions
BRP_VERSION = config("BRP_VERSION", default="2.0")

#
# DIGID
#
DIGID_ENABLED = config("DIGID_ENABLED", default=True)
DIGID_MOCK = config("DIGID_MOCK", default=True)

#
# EHERKENNING
#
EHERKENNING_MOCK = config("EHERKENNING_MOCK", default=True)

THUMBNAIL_ALIASES = {
    "": {
        "logo": {
            "size": (21600, 60),
            "upscale": False,
        },
        "card-image": {
            "size": (256, 320),
            "crop": True,
        },
        "avatar": {"size": (160, 160), "crop": True, "upscale": False},
    }
}
THUMBNAIL_QUALITY = 100

OIDC_AUTHENTICATE_CLASS = "mozilla_django_oidc_db.views.OIDCAuthenticationRequestView"
OIDC_CALLBACK_CLASS = "mozilla_django_oidc_db.views.OIDCCallbackView"
OIDC_AUTHENTICATION_CALLBACK_URL = "oidc_authentication_callback"
# ID token is required to enable OIDC logout
OIDC_STORE_ID_TOKEN = True
MOZILLA_DJANGO_OIDC_DB_CACHE = "oidc"
MOZILLA_DJANGO_OIDC_DB_CACHE_TIMEOUT = 1

#
# 2FA SMS Verification
#

ACCOUNTS_USER_TOKEN_EXPIRE_TIME = 300
ACCOUNTS_SMS_MESSAGE = _("Inlogcode: {token} (deze code is geldig voor 5 minuten)")
ACCOUNTS_SMS_GATEWAY = {
    "BACKEND": config(
        "ACCOUNTS_SMS_GATEWAY_BACKEND", "open_inwoner.accounts.gateways.Dummy"
    ),
    "API_KEY": config("ACCOUNTS_SMS_GATEWAY_API_KEY", "openinwoner"),
    "ORIGINATOR": config("ACCOUNTS_SMS_GATEWAY_ORIGINATOR", "Gemeente"),
}

from .app.csp import *  # noqa

SECURE_REFERRER_POLICY = "same-origin"


# mail-editor
from .parts.maileditor import (  # noqa
    MAIL_EDITOR_BASE_CONTEXT,
    MAIL_EDITOR_CONF,
    MAIL_EDITOR_DYNAMIC_CONTEXT,
)

if ALLOWED_HOSTS:
    BASE_URL = "https://{}".format(ALLOWED_HOSTS[0])
else:
    BASE_URL = "https://example.com"

MAIL_EDITOR_BASE_HOST = BASE_URL

CKEDITOR_CONFIGS = {
    "default": {
        "allowedContent": True,
    },
    "mail_editor": {
        "allowedContent": True,
        "contentsCss": [
            "/static/mailcss/email.css"
        ],  # Enter the css file used to style the email.
        "height": 600,  # This is optional
        "entities": False,  # This is added because CKEDITOR escapes the ' when you do an if statement
    },
}

#
# django-setup-configuration
#
from .app.setup_configuration import *  # noqa

#
# Project specific settings
#
CASE_LIST_NUM_THREADS = 6<|MERGE_RESOLUTION|>--- conflicted
+++ resolved
@@ -675,13 +675,6 @@
         "task": "Import ZGW data",
         "schedule": crontab(minute="0", hour="7", day_of_month="*"),
     },
-<<<<<<< HEAD
-=======
-    "Rebuild search index": {
-        "task": "Rebuild search index",
-        "schedule": crontab(minute="0", hour="4", day_of_month="*"),
-    },
->>>>>>> 31d3f652
     "Retry emails": {
         "task": "django_yubin.tasks.retry_emails",
         "schedule": crontab(minute="1", hour="*", day_of_month="*"),
