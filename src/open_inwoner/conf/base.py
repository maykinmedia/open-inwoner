--- conflicted
+++ resolved
@@ -517,10 +517,8 @@
 }
 ES_INDEX_PRODUCTS = "products"
 
-<<<<<<< HEAD
 # Delete user after x days of inactivity
 DELETE_USER_AFTER_X_DAYS_INACTIVE = 14
-=======
+
 # django import-export
-IMPORT_EXPORT_USE_TRANSACTIONS = True
->>>>>>> a16bd98a
+IMPORT_EXPORT_USE_TRANSACTIONS = True