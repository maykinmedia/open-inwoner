--- conflicted
+++ resolved
@@ -1,9 +1,5 @@
 from django.contrib.auth.models import BaseUserManager
-<<<<<<< HEAD
 from django.db.models import Q, QuerySet
-=======
-from django.db.models import Q
->>>>>>> 4d63e177
 
 from digid_eherkenning.managers import BaseDigidManager, BaseeHerkenningManager
 
@@ -75,12 +71,6 @@
         )
         return self.get_queryset().filter(id__in=active_contacts)
 
-<<<<<<< HEAD
-
-class ActionQueryset(QuerySet):
-    def connected(self, user):
-        return self.filter(Q(created_by=user) | Q(is_for=user)).distinct()
-=======
     def get_extended_contact_users(self, me):
         """returns active users from your contacts and active users who assigned you as a contact"""
         active_contacts = me.get_active_contacts().values_list(
@@ -92,4 +82,8 @@
         return self.get_queryset().filter(
             id__in=list(active_contacts) + list(assigned_contacts)
         )
->>>>>>> 4d63e177
+
+
+class ActionQueryset(QuerySet):
+    def connected(self, user):
+        return self.filter(Q(created_by=user) | Q(is_for=user)).distinct()