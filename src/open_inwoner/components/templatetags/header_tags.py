from django import template

from open_inwoner.configurations.models import SiteConfiguration
from open_inwoner.questionnaire.models import QuestionnaireStep

register = template.Library()


@register.inclusion_tag("components/Header/AccessibilityHeader.html")
def accessibility_header(request, **kwargs):
    """
    This is used to display the accessibility header

    Usage:
        {% accessibility_header request=request%}

    Variables:
        + request: Request | The django request object.

    Extra context:
        - help_text: str | The help text depending on the current path.
    """
    config = SiteConfiguration.get_solo()
    kwargs["help_text"] = config.get_help_text(request)
    return {**kwargs, "request": request}


@register.inclusion_tag("components/Header/Header.html")
def header(categories, request, **kwargs):
    """
    Displaying the header.

    Usage:
        {% header categories=Category.objects.all request=request %}

    Variables:
        + categories: Category[] | The categories that should be displayed in the theme dropdown.
        + request: Request | the django request object.
        - has_general_faq_questions: boolean | If the FAQ menu item should be shown.
    """
    return {
        **kwargs,
        "categories": categories,
        "request": request,
    }


@register.inclusion_tag("components/Header/PrimaryNavigation.html")
def primary_navigation(categories, request, **kwargs):
    """
    Displaying the primary navigation

    Usage:
        {% primary_navigation categories=Category.objects.all request=request %}

    Variables:
        + categories: Category[] | The categories that should be displayed in the theme dropdown.
        + request: Request | The django request object.
<<<<<<< HEAD
=======
        + questionnaire: QuestionnaireStep | The default QuestionnaireStep, if any.
        - has_general_faq_questions: boolean | If the FAQ menu item should be shown.
>>>>>>> 70a9e21f
    """

    return {
        **kwargs,
        "categories": categories,
        "request": request,
    }<|MERGE_RESOLUTION|>--- conflicted
+++ resolved
@@ -56,11 +56,8 @@
     Variables:
         + categories: Category[] | The categories that should be displayed in the theme dropdown.
         + request: Request | The django request object.
-<<<<<<< HEAD
-=======
         + questionnaire: QuestionnaireStep | The default QuestionnaireStep, if any.
         - has_general_faq_questions: boolean | If the FAQ menu item should be shown.
->>>>>>> 70a9e21f
     """
 
     return {
