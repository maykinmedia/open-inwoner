from django import forms, template
from django.template.library import parse_bits
from django.template.loader import render_to_string
from django.utils.translation import gettext as _

from open_inwoner.utils.templatetags.abstract import safe_resolve

register = template.Library()

WIDGET_TEMPLATES = {
    "CHECKBOX": "components/Form/Checkbox.html",
    "RADIO": "components/Form/MultipleRadio.html",
    "MULTIPLECHECKBOX": "components/Form/MultipleCheckbox.html",
    "DATE": "components/Form/DateField.html",
    "HIDDEN": "components/Form/Hidden.html",
    "INPUT": "components/Form/Input.html",
    "RADIO": "components/Form/MultipleRadio.html",
    "TEXTAREA": "components/Form/Textarea.html",
}


@register.tag()
def render_form(parser, token):
    """
    Rendering the form where the contents will not be the standard form elements.

    Usage:
        {% render_form form=form method="GET" %}
            <input type="text" />
        {% endrender_form %}

    Variables:
        + form: Form | This is the django form that should be rendered.
        + method: string | GET or POST, which function is needed.
        - columns: int | the number of columns that the form should have.
        - spaceless: bool | If the form element and sub elements should contain margins and paddings (not including the inputs).
        - inline: bool | If the form actions should be displayed on the same line as a field.
        - autosubmit: bool | If the form should autosubmit if the inputs are changed.
        - extra_classes: string | Extra css classes for the form.
        - form_action: string | where the form should go after submit.
        - enctype: string | set the encrypt when sending forms.
        - id: string | set an id on the form. Usefull for testing.
        - data_confirm_title: string | If a confirm dialog is shown this will be the title.
        - data_confirm_cancel: string | If a confirm dialog is shown this will be the text on the cancel button.
        - data_confirm_default: string | If a confirm dialog is shown this will be the text on the confirm button.
        - submit_text: string | The text on the submit button when the form is auto rendered.
        - secondary_href: string | The link for the secondary button when the form is auto rendered.
        - secondary_text: string | The text for the secondary button when the form is auto rendered.
        - secondary_icon: string | The icon for the secondary button when the form is auto rendered.
        - secondary_icon_position: string | The icon position for the secondary button when the form is auto rendered.

    Extra context:
        - contents: string | The html content between all the open and closing tags.
    """
    function_name = "render_form"
    nodelist = parser.parse(("endrender_form",))
    parser.delete_first_token()
    bits = token.split_contents()
    _args, kwargs = parse_bits(
        parser=parser,
        bits=bits,
        params=["context", "form", "method"],
        varargs=True,
        varkw=[],
        defaults=None,
        kwonly=[],
        kwonly_defaults=None,
        takes_context=True,
        name=function_name,
    )
    return FormNode(nodelist, **kwargs)


@register.inclusion_tag("components/Form/Form.html", takes_context=True)
def form(context, form_object, **kwargs):
    """
    Renders a form including all fields.

    Usage:
        {% form form_object=form method="GET" %}

    Variables:
        + form_object: Form | This is the django form that should be rendered.
        + method: string | GET or POST, which function is needed.
        - columns: int | the number of columns that the form should have.
        - spaceless: bool | If the form element and sub elements should contain margins and paddings (not including the inputs).
        - inline: bool | If the form actions should be displayed on the same line as a field.
        - extra_classes: string | Extra css classes for the form.
        - form_action: string | where the form should go after submit.
        - enctype: string | set the encrypt when sending forms.
        - id: string | set an id on the form. Usefull for testing.
        - data_confirm_title: string | If a confirm dialog is shown this will be the title.
        - data_confirm_cancel: string | If a confirm dialog is shown this will be the text on the cancel button.
        - data_confirm_default: string | If a confirm dialog is shown this will be the text on the confirm button.
        - submit_text: string | The text on the submit button when the form is auto rendered.
        - secondary_href: string | The link for the secondary button when the form is auto rendered.
        - secondary_text: string | The text for the secondary button when the form is auto rendered.
        - secondary_icon: string | The icon for the secondary button when the form is auto rendered.
        - secondary_icon_position: string | The icon position for the secondary button when the form is auto rendered.

    Extra context:
        - auto_render: True | Telling the template that the form should be rendered.
    """
    _context = context.flatten()
    kwargs["submit_text"] = kwargs.get("submit_text", _("Verzenden"))
    return {**_context, **kwargs, "form": form_object, "auto_render": True}


@register.simple_tag()
def autorender_field(form_object, field_name, **kwargs):
    """
    Detecting what type of field sould be rendered.
    TODO: Keep updating with new fields.

    Usage:
        {% autorender_field form field %}

    Variables:
        + form_object: Form | This is the django form that contains the field.
        + field_name: FormField | the field that needs to be rendered.
    """
    bound_field = form_object[field_name]
    field = bound_field.field

    fn = input
    tmplt = WIDGET_TEMPLATES["INPUT"]

    if type(field) == forms.fields.DateField:
        tmplt = WIDGET_TEMPLATES["DATE"]
<<<<<<< HEAD
    elif type(field) == forms.models.ModelMultipleChoiceField:
        tmplt = WIDGET_TEMPLATES["MULTIPLECHECKBOX"]
    elif type(field) == forms.fields.BooleanField:
=======

    if type(field) == forms.models.ModelMultipleChoiceField:
        tmplt = WIDGET_TEMPLATES["MULTIPLECHECKBOX"]
    if type(field) == forms.fields.BooleanField:
>>>>>>> 1de8008b
        fn = checkbox
        tmplt = WIDGET_TEMPLATES["CHECKBOX"]
    elif type(field.widget) == forms.fields.HiddenInput:
        tmplt = WIDGET_TEMPLATES["HIDDEN"]
    elif type(field.widget) == forms.widgets.RadioSelect:
        tmplt = WIDGET_TEMPLATES["RADIO"]
    elif type(field.widget) == forms.fields.Textarea:
        tmplt = WIDGET_TEMPLATES["TEXTAREA"]

    context = fn(bound_field, **kwargs)
    return render_to_string(tmplt, context)


@register.inclusion_tag("components/Form/Error.html")
def errors(errors, **kwargs):
    """
    Displaying the form errors in a standard way.

    Usage:
        {% errors form.non_field_errors %}

    Variables:
        + errors: list | The non field errors or the field errors.
    """
    return {**kwargs, "errors": errors}


@register.inclusion_tag(WIDGET_TEMPLATES["CHECKBOX"])
def checkbox(field, **kwargs):
    """
    Displaying a checkbox.

    Usage:
        {% checkbox form.checkbox_field %}

    Variables:
        + field: Field | The field that needs to be rendered.
    """
    return {**kwargs, "field": field}


@register.inclusion_tag(WIDGET_TEMPLATES["MULTIPLECHECKBOX"])
def checkboxes(field, **kwargs):
    """
    Displaying a checkbox.

    Usage:
        {% checkbox form.checkbox_field %}

    Variables:
        + field: Field | The field that needs to be rendered.
    """
    return {**kwargs, "field": field}


@register.inclusion_tag("components/Form/ChoiceCheckbox.html")
def choice_checkbox(choice, **kwargs):
    """
    Displaying a checkbox that is rendered from a multiple choice field.

    Usage:
        {% choice_checkbox form.checkbox_field %}

    Variables:
        + choice: The choice that needs to be rendered.
    """
    return {**kwargs, "choice": choice}


@register.inclusion_tag("components/Form/ChoiceRadio.html")
def choice_radio(choice, **kwargs):
    """
    Displaying a radio input that is rendered from a choice field.

    Usage:
        {% choice_radio form.radio_field %}

    Variables:
        + choice: The choice that needs to be rendered.
    """
    return {**kwargs, "choice": choice}


@register.inclusion_tag("components/Form/ChoiceRadio.html")
def choice_radio(choice, **kwargs):
    """
    Displaying a radio input that is rendered from a choice field.
    Usage:
        {% choice_radio form.radio_field %}
    Variables:
        + choice: The choice that needs to be rendered.
    """
    return {**kwargs, "choice": choice}


@register.inclusion_tag("components/Form/Input.html")
def input(field, **kwargs):
    """
    Displaying a input field. This is the fallback for every autorendered field.

    Usage:
        {% input form.field %}

    Variables:
        + field: Field | The field that needs to be rendered.
    """
    return {**kwargs, "field": field}


@register.inclusion_tag("components/Form/DateField.html")
def date_field(field, **kwargs):
    return {**kwargs, "field": field}


@register.inclusion_tag("components/Form/Search.html")
def search(field, **kwargs):
    """
    Displaying a search field.

    Usage:
        {% search form.field %}

    Variables:
        + field: Field | The field that needs to be rendered.
    """
    return {**kwargs, "field": field}


@register.inclusion_tag("components/Form/Textarea.html")
def textarea(field, **kwargs):
    """
    Displaying a textarea.

    Usage:
        {% textarea form.field %}

    Variables:
        + field: Field | The field that needs to be rendered.
    """
    return {**kwargs, "field": field}


@register.inclusion_tag("components/Form/Autocomplete.html")
def autocomplete(field, **kwargs):
    """
    Displaying an autocomplete field using @tarekraafat/autocomplete lib
    Usage:
        {% autocomplete form.field %}
    Variables:
        + field: Field | The choice field that needs to be rendered.
    """
    return {**kwargs, "field": field}


@register.inclusion_tag("components/Form/FormActions.html")
def form_actions(primary_text="", primary_icon=None, **kwargs):
    """
    Rendering the form actions. This may contain a primary and or secondary button.

    Usage:
        {% form_actions primary_text="Submit" %}

    Variables:
        - primary: bool | if false, hide the primary button.
        - primary_text: string | The text for the primary button.
        - primary_icon: string | The icon for the primary button.
        - single: bool | if it should be single.
        - secondary_href: string | The action when the secondary button is pressed.
        - secondary_text: string | What the text for the secondary button should be.
        - secondary_icon: string | What the icon for the secondary button should be.
        - secondary_icon_position: string | What the icon position for the secondary button should be.
        - transparent: bool | If the button should be transparent.

    Extra context:
        - primary: bool | If the primary styling should be used.
    """
    if not primary_text and primary_icon is None:
        if kwargs.get("primary", True):
            assert False, "provide primary_text or primary_icon"

    primary = kwargs.get("primary", "transparent" not in kwargs)

    return {
        **kwargs,
        "primary_text": primary_text,
        "primary_icon": primary_icon,
        "primary": primary,
    }


@register.filter(name="addclass")
def addclass(field, class_string):
    """
    Adds a class to the default field rendering of django.

    Usage:
        {{ field|addclass:"input" }}

    Varialbes:
        + field: Field | The field where the class needs to be added to.
        + class_string: string | The class that needs to be added.
    """
    return field.as_widget(attrs={"class": class_string})


class FormNode(template.Node):
    def __init__(self, nodelist, form, method, **kwargs):
        self.nodelist = nodelist
        self.form = form
        self.method = method
        self.kwargs = kwargs

    def render(self, context):
        corrected_kwargs = {
            key: safe_resolve(kwarg, context) for key, kwarg in self.kwargs.items()
        }
        output = self.nodelist.render(context)
        method = self.method.resolve(context)
        render_context = {
            "contents": output,
            "form": self.form.resolve(context),
            "request": context.get("request"),
            "method": method,
            **corrected_kwargs,
        }
        rendered = render_to_string("components/Form/Form.html", render_context)
        return rendered


def parse_component_with_args(parser, bits, tag_name):
    tag_args, tag_kwargs = parse_bits(
        parser=parser,
        bits=bits,
        params=["tag_name"],
        takes_context=False,
        name=tag_name,
        varargs=True,
        varkw=[],
        defaults=None,
        kwonly=[],
        kwonly_defaults=None,
    )
    return tag_kwargs<|MERGE_RESOLUTION|>--- conflicted
+++ resolved
@@ -127,16 +127,9 @@
 
     if type(field) == forms.fields.DateField:
         tmplt = WIDGET_TEMPLATES["DATE"]
-<<<<<<< HEAD
     elif type(field) == forms.models.ModelMultipleChoiceField:
         tmplt = WIDGET_TEMPLATES["MULTIPLECHECKBOX"]
     elif type(field) == forms.fields.BooleanField:
-=======
-
-    if type(field) == forms.models.ModelMultipleChoiceField:
-        tmplt = WIDGET_TEMPLATES["MULTIPLECHECKBOX"]
-    if type(field) == forms.fields.BooleanField:
->>>>>>> 1de8008b
         fn = checkbox
         tmplt = WIDGET_TEMPLATES["CHECKBOX"]
     elif type(field.widget) == forms.fields.HiddenInput:
