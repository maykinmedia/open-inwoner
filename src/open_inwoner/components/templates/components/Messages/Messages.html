--- conflicted
+++ resolved
@@ -1,8 +1,4 @@
-<<<<<<< HEAD
-{% load i18n form_tags messages_tags %}
-=======
 {% load button_tags form_tags messages_tags %}
->>>>>>> c4bbb009
 
 <section class="messages">
     <header class="messages__header">
@@ -41,34 +37,21 @@
             {% endfor %}
         </ol>
 
-<<<<<<< HEAD
         {% if other_user.is_active %}
             {% render_form id="message-form" form=form method="POST" enctype="multipart/form-data" %}
                 {% csrf_token %}
                 {% hidden form.receiver %}
                 <div class="group-input">
                     {% textarea form.content %}
-                    {% input form.file icon="attach_file" no_label=True no_help=True extra_classes="message-file" %}
+                    <div class="group-input__toolbar">
+                        {% input form.file icon="attach_file" no_label=True no_help=True extra_classes="message-file" %}
+                        {% button class="emoji-button" icon="tag_faces" text=_('Selecteer emoji') hide_text=True type="button" %}
+                    </div>
                 </div>
                 {% form_actions primary_text=_("Verzenden") primary_icon='arrow_forward' %}
             {% endrender_form %}
         {% else %}
             <p class="p p--muted">{% trans "De gebruiker is inactief. Het is niet mogelijk een bericht te sturen." %}</p>
         {% endif %}
-=======
-        {% render_form id="message-form" form=form method="POST" enctype="multipart/form-data" %}
-            {% csrf_token %}
-            {% hidden form.receiver %}
-            <div class="group-input">
-                {% textarea form.content %}
-                <div class="group-input__toolbar">
-                    {% input form.file icon="attach_file" no_label=True no_help=True extra_classes="message-file" %}
-                    {% button class="emoji-button" icon="tag_faces" text=_('Selecteer emoji') hide_text=True type="button" %}
-                </div>
-            </div>
-            {% form_actions primary_text=_("Verzenden") primary_icon='arrow_forward' %}
-        {% endrender_form %}
->>>>>>> c4bbb009
-
     </div>
 </section>