{% load i18n button_tags %}

<div class="dropdown">
<<<<<<< HEAD
    {% button href="#" icon=icon|default:'expand_more' text_icon=text_icon icon_position='after' class=class bordered=False text=text title=_("Keuzemenu") icon_outlined=True transparent=True single=True disabled=disabled secondary=secondary size="small" %}
=======
    {% button href="#" icon=icon|default:'expand_more' text_icon=text_icon icon_position='after' class=class bordered=False text=text icon_outlined=True transparent=True single=True disabled=disabled secondary=secondary size="small" ariaExpanded="false" %}
>>>>>>> a12c1f83
    <div class="dropdown__content">
        {{ contents }}
    </div>
</div><|MERGE_RESOLUTION|>--- conflicted
+++ resolved
@@ -1,11 +1,7 @@
 {% load i18n button_tags %}
 
 <div class="dropdown">
-<<<<<<< HEAD
-    {% button href="#" icon=icon|default:'expand_more' text_icon=text_icon icon_position='after' class=class bordered=False text=text title=_("Keuzemenu") icon_outlined=True transparent=True single=True disabled=disabled secondary=secondary size="small" %}
-=======
-    {% button href="#" icon=icon|default:'expand_more' text_icon=text_icon icon_position='after' class=class bordered=False text=text icon_outlined=True transparent=True single=True disabled=disabled secondary=secondary size="small" ariaExpanded="false" %}
->>>>>>> a12c1f83
+    {% button href="#" icon=icon|default:'expand_more' text_icon=text_icon icon_position='after' class=class bordered=False text=text title=_("Keuzemenu") icon_outlined=True transparent=True single=True disabled=disabled secondary=secondary size="small" ariaExpanded="false" %}
     <div class="dropdown__content">
         {{ contents }}
     </div>
