--- conflicted
+++ resolved
@@ -1,7 +1,6 @@
 {% load i18n form_tags icon_tags button_tags dropdown_tags action_tags %}
 
 {% render_form form=form method="GET" spaceless=True autosubmit=True form_action=form_action %}
-<<<<<<< HEAD
 <div class="actions">
     <div class="actions__filters">
         <div class="actions__filter-button">
@@ -19,12 +18,14 @@
             <div class="actions__action">
                 <div class="actions__actions">
                     {% button icon="input" href="accounts:action_export" uuid=action.uuid icon_outlined=True transparent=True %}
-                    {% dropdown icon="settings" %}
-                        <div class="dropdown__item">
-                            {% get_action_edit_url action=action plan=plan as action_url %}
-                            {% button icon="edit" text=_("Bewerken") href=action_url icon_outlined=True transparent=True %}
-                        </div>
-                    {% enddropdown %}
+                    {% if action|is_connected:request.user %}
+                        {% dropdown icon="settings" %}
+                            <div class="dropdown__item">
+                                {% get_action_edit_url action=action plan=plan as action_url %}
+                                {% button icon="edit" text=_("Bewerken") href=action_url icon_outlined=True transparent=True %}
+                            </div>
+                        {% enddropdown %}
+                    {% endif %}
                 </div>
                 <div class="actions__label actions__label--big">
                     <div class="table__explain">Actie</div>
@@ -37,38 +38,6 @@
                 <div class="actions__label">
                     <div class="table__explain">
                         Status
-=======
-<table class="table table--spacious">
-    <tr>
-        <td class="table__item">Filter op:</td>
-        <td class="table__item">{% date_field action_form.end_date no_label=True no_help=True icon="today" %}</td>
-        <td class="table__item">{% input action_form.created_by no_label=True no_help=True icon="person" %}</td>
-        <td class="table__item">{% input action_form.status no_label=True no_help=True icon="expand_more" %}</td>
-    </tr>
-    {% for action in actions %}
-        <tr>
-            <td class="table__item table__item--borderless" colspan="2">
-                <div class="table__explain">Actie</div>
-                {{ action.name }}&nbsp;
-            </td>
-            <td class="table__item table__item--borderless">
-                <div class="table__explain">Door</div>
-                {{ action.is_for.get_full_name }}&nbsp;
-            </td>
-            <td class="table__item table__item--borderless">
-                <div class="table__explain">
-                    Status
-                    <div class="table__explain-icons">
-                        {% button icon="input" href="accounts:action_export" uuid=action.uuid icon_outlined=True transparent=True %}
-                        {% if action|is_connected:request.user %}
-                            {% dropdown icon="settings" %}
-                            <div class="dropdown__item">
-                                {% get_action_edit_url action=action plan=plan as action_url %}
-                                {% button icon="edit" text=_("Bewerken") href=action_url icon_outlined=True transparent=True %}
-                            </div>
-                            {% enddropdown %}
-                        {% endif %}
->>>>>>> 38d4f3d1
                     </div>
                     {{ action.get_status_display }}&nbsp;
                 </div>
