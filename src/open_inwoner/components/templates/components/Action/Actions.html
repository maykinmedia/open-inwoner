--- conflicted
+++ resolved
@@ -7,11 +7,7 @@
             {% button text="Filter" type="button" bordered=True %}
         </div>
         <div class="actions__filter-container">
-<<<<<<< HEAD
-            <p class="actions__filter-text">Filter op:</p>
-=======
             <p class="actions__filter-text">{% trans "Filter op:" %}</p>
->>>>>>> 4184c848
             {% date_field action_form.end_date no_label=True no_help=True icon="today" %}
             {% input action_form.created_by no_label=True no_help=True icon="person" %}
             {% input action_form.status no_label=True no_help=True icon="expand_more" %}
@@ -22,7 +18,6 @@
             <div class="actions__action">
                 <div class="actions__actions">
                     {% button icon="input" href="accounts:action_export" uuid=action.uuid icon_outlined=True transparent=True %}
-<<<<<<< HEAD
                     {% if action|is_connected:request.user %}
                         {% dropdown icon="settings" %}
                             <div class="dropdown__item">
@@ -31,43 +26,6 @@
                             </div>
                         {% enddropdown %}
                     {% endif %}
-                </div>
-                <div class="actions__label actions__label--big">
-                    <div class="table__explain">Actie</div>
-                    {{ action.name }}&nbsp;
-                </div>
-                <div class="actions__label">
-                    <div class="table__explain">Door</div>
-                    {{ action.is_for.get_full_name }}&nbsp;
-                </div>
-                <div class="actions__label">
-                    <div class="table__explain">
-                        Status
-                    </div>
-                    {{ action.get_status_display }}&nbsp;
-                </div>
-                <div class="actions__label">
-                    <div class="table__explain">Type</div>
-                    {{ action.get_type_display }}&nbsp;
-                </div>
-                <div class="actions__label">
-                    <div class="table__explain">Planning</div>
-                    {{ action.end_date }}&nbsp;
-                </div>
-                <div class="actions__label">
-                    <div class="table__explain">Document</div>
-                    {{ action.file.name }}&nbsp;
-                </div>
-                <div class="actions__label">
-                    <div class="table__explain">Toegevoegd op</div>
-                    {{ action.created_on }}&nbsp;
-=======
-                    {% dropdown icon="settings" %}
-                        <div class="dropdown__item">
-                            {% get_action_edit_url action=action plan=plan as action_url %}
-                            {% button icon="edit" text=_("Bewerken") href=action_url icon_outlined=True transparent=True %}
-                        </div>
-                    {% enddropdown %}
                 </div>
                 <div class="actions__label actions__label--big">
                     <div class="table__explain">{% trans "Actie" %}</div>
@@ -104,7 +62,6 @@
                 <div class="actions__label">
                     <div class="table__explain">{% trans "Toegevoegd op" %}</div>
                     {{ action.created_on }}
->>>>>>> 4184c848
                 </div>
             </div>
         {% empty %}
