--- conflicted
+++ resolved
@@ -2,14 +2,9 @@
 
 {% render_card title=category href=category.get_absolute_url %}
     {% for product in category.products.all %}
-<<<<<<< HEAD
-        {% get_product_url product as product_url %}
-        {% link href=product_url icon='arrow_forward' icon_position='before' secondary=True text=product.name %}
-=======
         {% with category as parent %}
             {% get_product_url product as product_url %}
             {% link href=product_url icon='arrow_forward' icon_position='before' secondary=True text=product.name %}
         {% endwith %}
->>>>>>> 52697cb5
     {% endfor %}
 {% endrender_card %}