--- conflicted
+++ resolved
@@ -4,12 +4,8 @@
 
 {% accessibility_header request=request%}
 <header class="header">
-<<<<<<< HEAD
     <div class="header__container">
-        {% logo src=logo_url alt="" %}
-=======
-    {% logo src=config.logo.file.url alt="" %}
->>>>>>> 8e05d778
+        {% logo src=config.logo.file.url alt="" %}
 
         <nav class="header__actions">
             <div class="header__text-actions">
@@ -43,7 +39,7 @@
                 {% form_actions primary_icon="search" %}
             {% endrender_form %}
         </nav>
-
+    </div>
         {% primary_navigation categories=categories request=request %}
     </div>
     {% render_breadcrumbs "components/Header/Breadcrumbs.html" %}
