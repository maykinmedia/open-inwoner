--- conflicted
+++ resolved
@@ -7,7 +7,6 @@
 from django.utils.functional import cached_property
 from django.utils.translation import gettext_lazy as _
 from django.views.generic import TemplateView
-# from django.shortcuts import render
 
 from furl import furl
 from view_breadcrumbs import BaseBreadcrumbMixin
@@ -27,6 +26,7 @@
 from .mixins import CaseAccessMixin, CaseLogMixin, OuterCaseAccessMixin
 
 logger = logging.getLogger(__name__)
+
 
 SUBMISSION_STATUS_OPEN = _("Openstaande aanvraag")
 
@@ -186,11 +186,6 @@
 
         self.log_access_cases(case_dicts)
 
-<<<<<<< HEAD
-        # note: separate here with checked state?
-=======
-        # source here?
->>>>>>> 02f5a841
         context["form"] = form or CaseFilterForm(
             status_freqs=case_service.get_case_status_frequencies(),
             status_initial=statuses,
@@ -206,25 +201,4 @@
         context["hxget"] = reverse("cases:cases_content")
         context["title_text"] = config.title_text
 
-        # multi select with checkboxes
-        def your_view(request):
-            status_freqs = {
-                "Afgehandeld": 39,
-                "Geregistreerd": 52,
-                "Nieuw": 4,
-                "In behandeling genomen": 6,
-                "Aanvraag in behandeling genomen": 1,
-                "Initial request": 1,
-                "Zaak gestart": 1,
-                "Uitgereikt": 9,
-                "Verleend": 40,
-            }
-
-            selected_statuses = request.GET.getlist('status')
-            form = CaseFilterForm(status_freqs=status_freqs, selected_statuses=selected_statuses)
-
-            return render(request, 'components/Form/MultiselectFilter.html', {'form': form})
-
-            # return render(request, 'components/Form/MultiselectFilter.html', {'form': multiselectform})
-
         return context