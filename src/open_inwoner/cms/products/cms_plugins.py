from django.utils.translation import ugettext_lazy as _

from cms.plugin_base import CMSPluginBase
from cms.plugin_pool import plugin_pool

<<<<<<< HEAD
from open_inwoner.pdc.forms import ProductFinderForm
from open_inwoner.pdc.models import Category, ProductCondition
=======
from open_inwoner.pdc.models import Category, ProductLocation
>>>>>>> e60184c5


@plugin_pool.register_plugin
class CategoriesPlugin(CMSPluginBase):
    module = _("PDC")
    name = _("Categories Plugin")
    render_template = "cms/products/categories_plugin.html"

    # own variables
    limit = 4

    def render(self, context, instance, placeholder):
        context["categories"] = Category.objects.published().order_by("name")[
            0 : self.limit
        ]
        return context


@plugin_pool.register_plugin
<<<<<<< HEAD
class ProductFinderPlugin(CMSPluginBase):
    module = _("PDC")
    name = _("Product Finder Plugin")
    render_template = "cms/products/product_finder_plugin.html"

    def render(self, context, instance, placeholder):
        context["condition"] = ProductCondition.objects.first()
        context["condition_form"] = ProductFinderForm()
=======
class ProductLocationPlugin(CMSPluginBase):
    module = _("PDC")
    name = _("Product Location Plugin")
    render_template = "cms/products/product_location_plugin.html"

    def render(self, context, instance, placeholder):
        context["product_locations"] = ProductLocation.objects.all()[:1000]
>>>>>>> e60184c5
        return context<|MERGE_RESOLUTION|>--- conflicted
+++ resolved
@@ -3,12 +3,8 @@
 from cms.plugin_base import CMSPluginBase
 from cms.plugin_pool import plugin_pool
 
-<<<<<<< HEAD
 from open_inwoner.pdc.forms import ProductFinderForm
-from open_inwoner.pdc.models import Category, ProductCondition
-=======
-from open_inwoner.pdc.models import Category, ProductLocation
->>>>>>> e60184c5
+from open_inwoner.pdc.models import Category, ProductCondition, ProductLocation
 
 
 @plugin_pool.register_plugin
@@ -28,7 +24,6 @@
 
 
 @plugin_pool.register_plugin
-<<<<<<< HEAD
 class ProductFinderPlugin(CMSPluginBase):
     module = _("PDC")
     name = _("Product Finder Plugin")
@@ -37,7 +32,9 @@
     def render(self, context, instance, placeholder):
         context["condition"] = ProductCondition.objects.first()
         context["condition_form"] = ProductFinderForm()
-=======
+        return context
+
+
 class ProductLocationPlugin(CMSPluginBase):
     module = _("PDC")
     name = _("Product Location Plugin")
@@ -45,5 +42,4 @@
 
     def render(self, context, instance, placeholder):
         context["product_locations"] = ProductLocation.objects.all()[:1000]
->>>>>>> e60184c5
         return context