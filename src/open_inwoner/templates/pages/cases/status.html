--- conflicted
+++ resolved
@@ -33,27 +33,17 @@
                 {% endif %}
 
                 {% if case.internal_upload_enabled %}
-<<<<<<< HEAD
                     <h2 class="h2" id=>{% trans "Document toevoegen" %}</h2>
+                    {% if case.case_type_config_description %}
+                        <p class="p">{{case.case_type_config_description}}</p>
+                    {% else %}
                     <p class="p">
                         {% blocktranslate with max_filesize=openzaak_config.max_upload_size allowed_extensions=case.allowed_file_extensions|join:', ' %}
                             Grootte max. {{ max_filesize }} MB, toegestane bestandsformaten {{ allowed_extensions }}.
                         {% endblocktranslate %}
                     </p>
+                    {% endif %}
                     {% form id="document-upload" form_object=form method="POST" submit_text=_("Bestand uploaden") enctype="multipart/form-data" show_required=True %}
-=======
-                    <h2 class="h2">{% trans "Document toevoegen" %}</h2>
-                    {% if case.case_type_config_description %}
-                        <p class="p">{{case.case_type_config_description}}</p>
-                    {% else %}
-                        <p class="p">
-                            {% blocktranslate with max_filesize=openzaak_config.max_upload_size allowed_extensions=case.allowed_file_extensions|join:', ' %}
-                                Grootte max. {{ max_filesize }} MB, toegestane bestandsformaten {{ allowed_extensions }}. 
-                            {% endblocktranslate %}
-                        </p>
-                    {% endif %}
-                    {% form id="document-upload" form_object=form method="POST" submit_text=_("Bestand uploaden") enctype="multipart/form-data" %}
->>>>>>> 8354bd0f
                 {% elif case.external_upload_enabled %}
                     <h2 class="h2">{% trans "Document toevoegen" %}</h2>
                     {% if case.case_type_config_description %}
