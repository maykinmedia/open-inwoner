--- conflicted
+++ resolved
@@ -52,10 +52,6 @@
             {% include "components/Pagination/Pagination.html" %}
 
         </div>
-<<<<<<< HEAD
-
-=======
->>>>>>> d0705a18
     </div>
 
     {% endif %}
