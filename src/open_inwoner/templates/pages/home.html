--- conflicted
+++ resolved
@@ -1,10 +1,5 @@
 {% extends 'master.html' %}
-<<<<<<< HEAD
 {% load i18n button_tags card_tags map_tags questionnaire_tags grid_tags product_tags utils %}
-=======
-{% load i18n button_tags card_tags map_tags questionnaire_tags utils %}
->>>>>>> fe1986ca
-
 
 {% block header_image %}
     <img class="main-image" src="{{ hero_image_login }}" alt="Header image">
@@ -27,15 +22,12 @@
     {% card_container categories=categories %}
 
     {% questionnaire root_nodes=questionnaire_roots %}
-<<<<<<< HEAD
 
     {% if condition %}
         {% render_grid %}
             {% product_finder condition=condition form=condition_form form_action="pdc:product_finder" primary_text=_("Start") %}
         {% endrender_grid %}
     {% endif %}
-=======
->>>>>>> fe1986ca
 
     <h1 class="h1">{{configurable_text.home_page.home_map_title}}</h1>
     <p class="p">{{configurable_text.home_page.home_map_intro|linebreaksbr}}</p>
