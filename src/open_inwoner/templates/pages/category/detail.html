{% extends 'master.html' %}
{% load button_tags card_tags faq_tags grid_tags %}

{% block content %}
    <h1 class="h1">
        {{ object.name }}
        {% if request.user.is_staff %}
            {% button icon="edit" href="admin:pdc_category_change" object_id=object.pk %}
        {% endif %}
    </h1>
    <p class="p">{{ object.description }}</p>

    {% if subcategories %}
        {% card_container subcategories=subcategories %}
    {% endif %}

    {% if products %}
        {% card_container products=products small=True %}
    {% endif %}

<<<<<<< HEAD
{% if subcategories %}
{% card_container subcategories=subcategories parent_category=object %}
{% endif %}

{% if products %}
{% card_container products=products small=True parent=object %}
{% endif %}
=======

    {% if category.question_set.all %}
        {% render_grid %}
            {% render_column span=6 %}
                {% faq category.question_set.all %}
            {% endrender_column %}
        {% endrender_grid %}
    {% endif %}
>>>>>>> fef5e454
{% endblock content %}<|MERGE_RESOLUTION|>--- conflicted
+++ resolved
@@ -11,22 +11,12 @@
     <p class="p">{{ object.description }}</p>
 
     {% if subcategories %}
-        {% card_container subcategories=subcategories %}
+        {% card_container subcategories=subcategories parent_category=object %}
     {% endif %}
 
     {% if products %}
-        {% card_container products=products small=True %}
+        {% card_container products=products small=True parent=object %}
     {% endif %}
-
-<<<<<<< HEAD
-{% if subcategories %}
-{% card_container subcategories=subcategories parent_category=object %}
-{% endif %}
-
-{% if products %}
-{% card_container products=products small=True parent=object %}
-{% endif %}
-=======
 
     {% if category.question_set.all %}
         {% render_grid %}
@@ -35,5 +25,4 @@
             {% endrender_column %}
         {% endrender_grid %}
     {% endif %}
->>>>>>> fef5e454
 {% endblock content %}