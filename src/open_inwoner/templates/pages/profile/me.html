--- conflicted
+++ resolved
@@ -78,33 +78,17 @@
             <div class="tabled__item tabled__item--force-right tabled__item--mobile-big">{% link href='questionnaire:questionnaire_list' text=_('Start zelfdiagnose') icon="arrow_forward" icon_position="after" primary=True %}</div>
         </div>
     {% endif %}
-<<<<<<< HEAD
     <div class="tabled__row">
         <div class="tabled__item tabled__item--bold">{% trans "Acties" %}</div>
         <div class="tabled__item">{{ action_text }}</div>
         <div class="tabled__item tabled__item--force-right tabled__item--mobile-big">{% link href="accounts:action_list" text="Aanpassen" icon="arrow_forward" icon_position="after" primary=True %}</div>
     </div>
-    <div class="tabled__row">
+    {% comment %} <div class="tabled__row">
         <div class="tabled__item tabled__item--bold">{% trans "Afspraken" %}</div>
         <div class="tabled__item">4 afspraken, eerstvolgende voor 6 september</div>
         <div class="tabled__item tabled__item--force-right tabled__item--mobile-big">{% link href="#" text="Aanpassen" icon="arrow_forward" icon_position="after" primary=True %}</div>
-    </div>
+    </div> {% endcomment %}
 </div>
-=======
-    <tr>
-        <th class="table__header">{% trans "Acties" %}</th>
-        <td class="table__item">{{ action_text }}</td>
-        <td class="table__item table__item--right">{% link href="accounts:action_list" text="Aanpassen" icon="arrow_forward" icon_position="after" primary=True %}</td>
-    </tr>
-    {% comment %}
-    <tr>
-        <th class="table__header">{% trans "Afspraken" %}</th>
-        <td class="table__item">4 afspraken, eerstvolgende voor 6 september</td>
-        <td class="table__item table__item--right">{% link href="#" text="Aanpassen" icon="arrow_forward" icon_position="after" primary=True %}</td>
-    </tr>
-    {% endcomment %}
-</table>
->>>>>>> 00900f83
 
 {% render_form form=form method="POST" id="deactivate-form" extra_classes="confirm" spaceless=True data_confirm_title=_("Weet je het zeker dat je je account wilt deactiveren?") data_confirm_cancel=_("Nee") data_confirm_default=_("Ja") %}
     {% csrf_token %}
