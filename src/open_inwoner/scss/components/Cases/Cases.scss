.cases {
  margin-top: var(--spacing-giant);
<<<<<<< HEAD

  /// cards on cases page
  .card {
    .cases__link {
      text-decoration: none;
    }
  }
=======
}

#document-upload .button[type='submit']:disabled {
  border-color: var(--color-gray) !important;
  color: var(--color-gray-light);
  pointer-events: none;
  cursor: default;
>>>>>>> 0435f727
}<|MERGE_RESOLUTION|>--- conflicted
+++ resolved
@@ -1,6 +1,5 @@
 .cases {
   margin-top: var(--spacing-giant);
-<<<<<<< HEAD
 
   /// cards on cases page
   .card {
@@ -8,7 +7,6 @@
       text-decoration: none;
     }
   }
-=======
 }
 
 #document-upload .button[type='submit']:disabled {
@@ -16,5 +14,4 @@
   color: var(--color-gray-light);
   pointer-events: none;
   cursor: default;
->>>>>>> 0435f727
 }