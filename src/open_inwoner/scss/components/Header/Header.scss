///
/// Header - when body is closed.
///
$hm: max(calc((100vw - var(--container-width)) / 2), var(--spacing-large));
$vm: var(--spacing-large);

.header {
  position: static;
  min-height: 100px;
  background-color: var(--color-white);
<<<<<<< HEAD
  width: calc(100% - var(--spacing-tiny));
=======
  width: 100%;
  z-index: 1003;
>>>>>>> d1e4c71b

  @media (min-width: 768px) {
    position: relative;
    margin-bottom: var(--spacing-tiny);
  }

  .indicator {
    display: inline-block;
    position: relative;
    margin-left: var(--spacing-medium);
    text-align: center;
    @media (min-width: 768px) {
      top: -6px;
    }

    .link,
    &__link {
      font-size: var(--font-size-body-small);
      color: var(--color-black);
      //display: inline-block;
      position: relative;
      background-color: var(--color-gray);
      border-radius: var(--border-radius);
      padding: var(--spacing-small);
      //min-width: var(--spacing-large);
      height: var(--spacing-large);

      .link__text {
        font-size: var(--font-size-body-small);
      }
    }

    &__dot {
      position: absolute;
      top: 0px;
      right: 0px;
      background-color: var(--color-red);
      height: 6px;
      width: 6px;
      display: inline-block;
      border-radius: 100px; // This is big to make sure the corners are rounded properly.
    }
  }

  &__container {
    box-sizing: border-box;
    display: grid;
    grid-column-gap: var(--spacing-tiny);
    position: relative;
    grid-template-columns: 1fr;
    grid-template-rows: calc(2 * var(--row-height));

    > .header__actions {
      display: none;
    }

    > .primary-navigation {
      display: none;
    }

    @media (min-width: 768px) {
      padding: 0 $hm;
      grid-template-columns: repeat(12, 1fr);
      grid-auto-flow: column;
      grid-row: 1;
      align-items: center;

      > .header__actions {
        display: block;
        position: static;
        grid-row: 1;
        grid-column: 6 / span 5;
      }

      > .primary-navigation {
        display: block;
        grid-column: 1 / span 12;
      }
    }

    // Tablet search bar
    @media screen and (min-width: 768px) and (max-width: 910px) {
      > .header__actions {
        grid-column: 1 / span 12;
        grid-row: 2;
        margin-bottom: var(--spacing-medium);

        .form__control > .label .input {
          max-width: 100%;
        }
      }
    }

    .logo__desktop {
      display: none;

      @media (min-width: 768px) {
        display: inline-block;
        grid-row: 1;
        grid-column: 1 / span 3;
      }
    }

    .desktop-login {
      display: none;

      @media (min-width: 768px) {
        display: flex;
        flex-direction: row;
        justify-content: flex-end;
        grid-column: 11 / span 2;
        grid-row: 1;
      }

      @media screen and (min-width: 768px) and (max-width: 910px) {
        grid-column: 10 / span 3;
      }
    }
  }

  /// Layout.

  .logo {
    height: 100%;
    padding: 8px 8px 8px 0;
    box-sizing: border-box;
    width: fit-content;

    @media screen and (max-width: 360px) {
      margin-left: var(--spacing-tiny);
    }
    @media (min-width: 768px) {
      height: auto;
      grid-column: 1 / span 6;
      margin: 0;
    }
    @media screen and (min-width: 361px) and (max-width: 767px) {
      padding: 8px;
      margin-right: auto;
      margin-left: var(--spacing-large);
    }

    img {
      max-height: 50px;
      max-width: 100%;
    }
  }

  &__menu {
    display: flex;
    margin: 0 var(--spacing-large) 0 var(--spacing-large);

    @media (min-width: 768px) {
      display: none;
    }

    .nav-login--icon {
      display: flex;
      justify-content: center;
      align-items: center;
      height: calc(var(--row-height) * 2);
    }
  }

  &__menu &__button {
    appearance: none;
    display: flex;
    align-items: center;
    justify-content: center;
    background-color: transparent;
    border: none;
    height: calc(2 * var(--row-height));
    width: calc(2 * var(--row-height));
    padding: 0;
    margin-right: var(--spacing-tiny);
  }

  &__menu &__button &__menu-icon {
    display: flex;
    align-items: center;
    justify-content: center;
    user-select: none;
    cursor: pointer;
    border: 1px solid var(--color-primary);
    border-radius: var(--border-radius);
    height: var(--row-height);
    width: 80px;

    @media (min-width: 768px) {
      display: none;
    }
  }

  &__menu &__button--open &__menu-icon {
    background-color: white;
  }

  &__submenu {
    border-top: 1px solid var(--color-gray-light);
    border-bottom: 1px solid var(--color-gray-light);
    border-left: none;
    border-right: none;
    bottom: 0;
    background-color: var(--color-white);
    box-sizing: border-box;
    height: 100%;
    left: 0;
    margin: 0;
    max-height: calc(100% - (2 * var(--row-height)));
    max-width: 100%;
    overflow-y: auto;
    padding: 0 var(--spacing-extra-large) var(--spacing-extra-large)
      var(--spacing-extra-large);
    position: fixed;
    right: 0;
    top: calc(2 * var(--row-height));
    width: 100%;
    z-index: 2;

    @media (min-width: 768px) {
      display: none;
    }
  }
  &__submenu::backdrop {
    display: none;
  }

  .header__button .header__menu-icon {
    background-color: var(--color-primary);
  }
  .header__button .header__menu-icon .open {
    display: none;
  }
  .header__button .header__menu-icon .closed {
    height: var(--font-size-body);
    width: 100%;
    color: var(--color-white);
    display: inline-block;
    font-size: var(--font-size-body);
    line-height: var(--font-size-body);
  }

  .primary-navigation {
    grid-area: nv;
    width: 100%;

    @media (min-width: 768px) {
      grid-area: none;
      left: 0;
      bottom: 0;
      padding: 0;
      min-width: 150px;

      &__main {
        grid-row: 1;
        grid-column: 4 / span 2;
      }

      &__authenticated {
        display: flex;
        flex-direction: row;
        grid-row: 1;
        grid-column: 11 / span 2;

        /// Tablet menu
        @media screen and (min-width: 768px) and (max-width: 910px) {
          grid-column: 10 / span 3;
        }

        .primary-navigation__list {
          overflow-x: visible;
          justify-content: flex-end;
        }
      }
    }
  }

  .breadcrumbs {
    grid-area: bc;
  }

  &__actions {
    border-left: none;
    border-right: none;
    bottom: 0;
    background-color: var(--color-white);
    box-sizing: border-box;
    height: calc(2 * var(--row-height));
    left: 0;
    margin: 0;
    max-width: 100%;
    padding: 0 var(--spacing-medium) var(--spacing-medium) var(--spacing-medium);
    position: initial;
    right: 0;
    top: calc(2 * var(--row-height));
    width: 100%;
    z-index: 5;

    .form {
      padding: 0;
    }

    @media (min-width: 768px) {
      position: relative;
      height: var(--row-height);
    }
  }

  &__text-actions {
    align-items: center;
    display: flex;
    justify-content: space-between;
    height: var(--row-height);
    white-space: nowrap;
    width: 100%;

    // Cut text and display dots if username is very long
    > .p {
      display: inline-block !important;
      max-width: 250px;
      overflow: hidden;
      white-space: nowrap;
      text-overflow: ellipsis;
      vertical-align: middle;
      line-height: normal;

      @media (max-width: 360px) {
        min-width: 120px;
      }

      .material-icons {
        vertical-align: bottom;
      }
    }

    @media (min-width: 768px) {
      justify-content: flex-end;

      > .p {
        display: flex;
        max-width: initial;
        overflow: initial;
        text-overflow: initial;
      }
    }
  }

  &__actions &__list {
    display: flex;
    list-style: none;
    margin: 0;
    padding: 0;
  }

  &__actions &__list-item {
    display: inline;
    margin-left: var(--spacing-extra-large);
  }

  .form {
    @media (max-width: 767px) {
      width: 100%;
      gap: var(--spacing-small);
    }

    .form__actions {
      margin: 0;
    }

    .input {
      min-width: auto;
    }
  }
}

/// Search section mobile - under header

.search__mobile {
  display: block;
  margin: 0 var(--spacing-large) 0 var(--spacing-large);
  max-width: var(--container-width);
  position: relative;

  .form {
<<<<<<< HEAD
    padding: 0 0 var(--spacing-large) 0;
=======
    padding: 0 0 var(--spacing-medium) 0;
    gap: var(--spacing-small);
>>>>>>> d1e4c71b
  }

  @media (min-width: 768px) {
    display: none;
  }
}

///
/// Header - when mobile menu/body is open.
///

@media (max-width: 767px) {
  .body--open {
    .search__mobile {
      display: none;
    }

    .header {
      border-bottom: var(--border-width) dotted var(--color-white);

      .primary-navigation
        > .primary-navigation__list
        > .primary-navigation__list-item {
        display: flex;
        flex-direction: row;

        .link--icon {
          gap: var(--spacing-large);
        }

        &.dropdown-nav__toggle {
          flex-direction: column;
        }
      }

      // Responsive menu-button
      &__menu {
        .header {
          &__button--open {
            border: 1px solid var(--color-white);

            .header__menu-icon {
              background-color: white;
            }

            .header__menu-icon .open {
              //height: var(--row-height);
              width: 100%;
              height: var(--font-size-body);
              background-color: var(--color-white);
              color: var(--color-primary);
              display: inline-block;
              font-size: var(--font-size-body);
              line-height: var(--font-size-body);
            }

            .header__menu-icon .closed {
              display: none;
            }
          }
        }
      }

      .header {
        &__actions {
          box-sizing: border-box;
          //width: calc(100% - var(--spacing-extra-large));
          padding: 0;
          margin: 0;

          .header__text-actions {
            padding: var(--spacing-medium) 0 var(--spacing-extra-large);
            margin: var(--spacing-medium) 0 0 0;

            .p {
              display: flex;
              align-items: center;
              justify-content: space-between;
              gap: var(--spacing-tiny);
            }

            .link {
              gap: var(--spacing-medium);
              vertical-align: bottom;
            }
          }

          .form--inline {
            padding: 19px 0 var(--spacing-extra-large);
            margin: 0;
          }
        }
      }

      .header {
        &__submenu {
          border-top: 1px solid var(--color-white);

          .primary-navigation {
            border-bottom: 1px solid var(--color-gray-light);
            padding-bottom: var(--spacing-medium);
          }

          > .primary-navigation
            > .primary-navigation__list
            > .primary-navigation__list-item.dropdown-nav__toggle {
            position: relative;
            border-bottom: 1px solid var(--color-gray-light);

            &.nav__list--open {
              .link--toggle {
                line-height: calc(var(--font-line-height-body) - 1px);
                color: var(--color-primary);
              }

              > .link > .material-icons {
                position: absolute;
                display: inline-block;
                transition: all 0.3s;
                transform: rotate(180deg);
                top: 0;
                right: var(--spacing-large);
              }

              .subpage-list {
                margin-top: var(--spacing-extra-large);
                margin-left: 11px;
                display: grid;
                height: auto;
                overflow: initial;
              }
            }

            > .subpage-list {
              display: none;
              height: 0;
              overflow: hidden;
            }

            > .link > .material-icons {
              position: absolute;
              display: inline-block;
              transition: all 0.3s;
              transform: rotate(0deg);
              top: 8px;
              right: var(--spacing-large);
            }
          }
        }
      }

      .dropdown-nav__toggle .link {
        display: flex;
        width: 100%;
        flex-direction: row-reverse;
        flex-wrap: nowrap;
        justify-content: start;
      }
    }
  }
}<|MERGE_RESOLUTION|>--- conflicted
+++ resolved
@@ -8,12 +8,8 @@
   position: static;
   min-height: 100px;
   background-color: var(--color-white);
-<<<<<<< HEAD
-  width: calc(100% - var(--spacing-tiny));
-=======
   width: 100%;
   z-index: 1003;
->>>>>>> d1e4c71b
 
   @media (min-width: 768px) {
     position: relative;
@@ -398,12 +394,8 @@
   position: relative;
 
   .form {
-<<<<<<< HEAD
-    padding: 0 0 var(--spacing-large) 0;
-=======
     padding: 0 0 var(--spacing-medium) 0;
     gap: var(--spacing-small);
->>>>>>> d1e4c71b
   }
 
   @media (min-width: 768px) {
