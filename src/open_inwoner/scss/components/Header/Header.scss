--- conflicted
+++ resolved
@@ -16,17 +16,10 @@
     padding: 0 $hm;
 
     grid-template-areas:
-<<<<<<< HEAD
       'lg    lg    lg    lg'
       'actns actns actns actns'
       'nv    nv    nv    nv';
     grid-template-columns: repeat(4, 1fr);
-=======
-      'lg lg lg lg lg lg lg lg lg actns actns actns'
-      'nv nv nv nv nv nv nv nv nv nv    nv    nv'
-      'bc bc bc bc bc bc bc bc bc bc    bc    bc';
-    grid-template-columns: repeat(12, 1fr);
->>>>>>> 22cc5b87
     grid-template-rows:
       calc(
         var(--header-height) - var(--row-height) * 2 + var(--spacing-large) * 2
@@ -36,8 +29,8 @@
 
     @media (min-width: 768px) {
       grid-template-areas:
-        'lg lg lg lg lg lg lg lg actns actns actns'
-        'nv nv nv nv nv nv nv nv nv    nv    nv';
+        'lg lg lg lg lg lg lg lg lg actns actns actns'
+        'nv nv nv nv nv nv nv nv nv nv    nv    nv';
       grid-template-columns: repeat(12, 1fr);
       grid-template-rows: calc(var(--header-height) - var(--row-height) * 2) var(
           --row-height
