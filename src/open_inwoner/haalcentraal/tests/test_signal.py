import json
import os
from datetime import date

from django.test import TestCase
from django.utils.translation import gettext as _

import requests_mock
from freezegun import freeze_time
from timeline_logger.models import TimelineLog

from open_inwoner.accounts.choices import LoginTypeChoices
from open_inwoner.accounts.models import User
from open_inwoner.accounts.tests.factories import UserFactory
from open_inwoner.utils.logentry import LOG_ACTIONS

from ..models import HaalCentraalConfig
from .factories import ServiceFactory


def load_json_mock(name):
    path = os.path.join(os.path.dirname(__file__), "files", name)
    with open(path, "r") as f:
        return json.load(f)


def load_binary_mock(name):
    path = os.path.join(os.path.dirname(__file__), "files", name)
    with open(path, "rb") as f:
        return f.read()


@requests_mock.Mocker()
class TestPreSaveSignal(TestCase):
    def _setUpService(self):
        config = HaalCentraalConfig.get_solo()
        service = ServiceFactory(
            api_root="https://personen/api/brp",
            oas="https://personen/api/schema/openapi.yaml",
        )
        config.service = service
        config.save()

    def _setUpMocks(self, m):
        m.get(
            "https://personen/api/schema/openapi.yaml?v=3",
            status_code=200,
            content=load_binary_mock("personen.yaml"),
        )
        m.post(
            "https://personen/api/brp/personen",
            status_code=200,
            json=load_json_mock("ingeschrevenpersonen.999993847.json"),
        )

    def test_signal_updates_users_data_when_logged_in_via_digid(self, m):
        self._setUpMocks(m)
        self._setUpService()

        user = UserFactory(
            first_name="", last_name="", login_type=LoginTypeChoices.digid
        )
        user.bsn = "999993847"
        user.save()

        updated_user = User.objects.filter(email=user.email)

        self.assertEqual(updated_user[0].first_name, "Merel")
        self.assertEqual(updated_user[0].last_name, "Kooyman")
        self.assertEqual(updated_user[0].birthday, date(1982, 4, 10))
        self.assertTrue(updated_user[0].is_prepopulated)

    def test_user_is_not_updated_without_defining_service(self, m):
        self._setUpMocks(m)

        user = UserFactory(
            first_name="", last_name="", login_type=LoginTypeChoices.digid
        )
        user.bsn = "999993847"

        with self.assertLogs() as captured:
            user.save()

        updated_user = User.objects.filter(email=user.email)

        self.assertEqual(
            captured.records[0].getMessage(),
            "no service defined for Haal Centraal",
        )
        self.assertEqual(updated_user[0].first_name, "")
        self.assertEqual(updated_user[0].last_name, "")
        self.assertEqual(updated_user[0].birthday, None)
        self.assertFalse(updated_user[0].is_prepopulated)

    def test_user_is_not_updated_when_not_logged_in_via_digid(self, m):
        self._setUpMocks(m)

        user = UserFactory(
            first_name="", last_name="", login_type=LoginTypeChoices.default
        )
        user.bsn = "999993847"
        user.save()

        updated_user = User.objects.filter(email=user.email)

        self.assertEqual(updated_user[0].first_name, "")
        self.assertEqual(updated_user[0].last_name, "")
        self.assertEqual(updated_user[0].birthday, None)
        self.assertFalse(updated_user[0].is_prepopulated)

    def test_user_is_not_updated_when_http_404(self, m):
        self._setUpService()

        m.get(
            "https://personen/api/schema/openapi.yaml?v=3",
            status_code=200,
            content=load_binary_mock("personen.yaml"),
        )
        m.post(
            "https://personen/api/brp/personen",
            status_code=404,
        )

        user = UserFactory(
            first_name="", last_name="", login_type=LoginTypeChoices.digid
        )
        user.bsn = "999993847"
        user.save()

        updated_user = User.objects.filter(email=user.email)

        self.assertEqual(updated_user[0].first_name, "")
        self.assertEqual(updated_user[0].last_name, "")
        self.assertEqual(updated_user[0].birthday, None)
        self.assertFalse(updated_user[0].is_prepopulated)

    def test_user_is_not_updated_when_http_500(self, m):
        self._setUpService()

        m.get(
            "https://personen/api/schema/openapi.yaml?v=3",
            status_code=200,
            content=load_binary_mock("personen.yaml"),
        )
        m.post(
            "https://personen/api/brp/personen",
            status_code=500,
        )

        user = UserFactory(
            first_name="", last_name="", login_type=LoginTypeChoices.digid
        )
        user.bsn = "999993847"
        user.save()

        updated_user = User.objects.filter(email=user.email)

        self.assertEqual(updated_user[0].first_name, "")
        self.assertEqual(updated_user[0].last_name, "")
        self.assertEqual(updated_user[0].birthday, None)
        self.assertFalse(updated_user[0].is_prepopulated)


class TestLogging(TestCase):
    @freeze_time("2021-10-18 13:00:00")
    @requests_mock.Mocker()
    def test_signal_updates_logging(self, m):
        m.get(
            "https://personen/api/schema/openapi.yaml?v=3",
            status_code=200,
            content=load_binary_mock("personen.yaml"),
        )
        m.post(
            "https://personen/api/brp/personen",
            status_code=200,
            json=load_json_mock("ingeschrevenpersonen.999993847.json"),
        )

        config = HaalCentraalConfig.get_solo()
        service = ServiceFactory(
            api_root="https://personen/api/brp",
            oas="https://personen/api/schema/openapi.yaml",
        )
        config.service = service
        config.save()

        user = UserFactory(
            first_name="", last_name="", login_type=LoginTypeChoices.digid
        )
        user.bsn = "999993847"
        user.save()

        log_entry = TimelineLog.objects.first()

        self.assertEquals(
            log_entry.timestamp.strftime("%m/%d/%Y, %H:%M:%S"), "10/18/2021, 13:00:00"
        )
        self.assertEquals(log_entry.content_object.id, user.id)
        self.assertEquals(
            log_entry.extra_data,
            {
                "message": _("data was retrieved from haal centraal"),
                "log_level": None,
                "action_flag": list(LOG_ACTIONS[5]),
                "content_object_repr": user.email,
            },
        )

    @requests_mock.Mocker()
    def test_nothing_is_logged_when_there_is_an_error(self, m):
        m.get(
            "https://personen/api/schema/openapi.yaml?v=3",
            status_code=200,
            content=load_binary_mock("personen.yaml"),
        )
        m.post(
            "https://personen/api/brp/personen",
            status_code=500,
        )

        config = HaalCentraalConfig.get_solo()
        service = ServiceFactory(
            api_root="https://personen/api/brp",
            oas="https://personen/api/schema/openapi.yaml",
        )
        config.service = service
        config.save()

        user = UserFactory(
            first_name="", last_name="", login_type=LoginTypeChoices.digid
        )
        user.bsn = "999993847"
        user.save()

        log_entries = TimelineLog.objects.count()

<<<<<<< HEAD
        self.assertEqual(updated_user[0].first_name, "")
        self.assertEqual(updated_user[0].last_name, "")
        self.assertEqual(updated_user[0].birthday, None)
        self.assertFalse(updated_user[0].is_prepopulated)


class TestLogging(TestCase):
    @freeze_time("2021-10-18 13:00:00")
    @requests_mock.Mocker()
    def test_signal_updates_logging(self, m):
        m.get(
            "https://personen/api/schema/openapi.yaml?v=3",
            status_code=200,
            content=load_binary_mock("personen.yaml"),
        )
        m.get(
            "https://personen/api/ingeschrevenpersonen/999993847",
            status_code=200,
            json=load_json_mock("ingeschrevenpersonen.999993847.json"),
        )

        config = HaalCentraalConfig.get_solo()
        service = ServiceFactory(
            api_root="https://personen/api/",
            oas="https://personen/api/schema/openapi.yaml",
        )
        config.service = service
        config.save()

        user = UserFactory(
            first_name="", last_name="", login_type=LoginTypeChoices.digid
        )
        user.bsn = "999993847"
        user.save()

        log_entry = TimelineLog.objects.first()

        self.assertEquals(
            log_entry.timestamp.strftime("%m/%d/%Y, %H:%M:%S"), "10/18/2021, 13:00:00"
        )
        self.assertEquals(log_entry.content_object.id, user.id)
        self.assertEquals(
            log_entry.extra_data,
            {
                "message": _("data was retrieved from haal centraal"),
                "log_level": None,
                "action_flag": list(LOG_ACTIONS[5]),
                "content_object_repr": user.email,
            },
        )

    @requests_mock.Mocker()
    def test_nothing_is_logged_when_there_is_an_error(self, m):
        m.get(
            "https://personen/api/schema/openapi.yaml?v=3",
            status_code=200,
            content=load_binary_mock("personen.yaml"),
        )
        m.get(
            "https://personen/api/ingeschrevenpersonen/999993847",
            status_code=500,
        )

        config = HaalCentraalConfig.get_solo()
        service = ServiceFactory(
            api_root="https://personen/api/",
            oas="https://personen/api/schema/openapi.yaml",
        )
        config.service = service
        config.save()

        user = UserFactory(
            first_name="", last_name="", login_type=LoginTypeChoices.digid
        )
        user.bsn = "999993847"
        user.save()

        log_entries = TimelineLog.objects.count()

=======
>>>>>>> 6df048fa
        self.assertEqual(log_entries, 0)<|MERGE_RESOLUTION|>--- conflicted
+++ resolved
@@ -234,86 +234,4 @@
 
         log_entries = TimelineLog.objects.count()
 
-<<<<<<< HEAD
-        self.assertEqual(updated_user[0].first_name, "")
-        self.assertEqual(updated_user[0].last_name, "")
-        self.assertEqual(updated_user[0].birthday, None)
-        self.assertFalse(updated_user[0].is_prepopulated)
-
-
-class TestLogging(TestCase):
-    @freeze_time("2021-10-18 13:00:00")
-    @requests_mock.Mocker()
-    def test_signal_updates_logging(self, m):
-        m.get(
-            "https://personen/api/schema/openapi.yaml?v=3",
-            status_code=200,
-            content=load_binary_mock("personen.yaml"),
-        )
-        m.get(
-            "https://personen/api/ingeschrevenpersonen/999993847",
-            status_code=200,
-            json=load_json_mock("ingeschrevenpersonen.999993847.json"),
-        )
-
-        config = HaalCentraalConfig.get_solo()
-        service = ServiceFactory(
-            api_root="https://personen/api/",
-            oas="https://personen/api/schema/openapi.yaml",
-        )
-        config.service = service
-        config.save()
-
-        user = UserFactory(
-            first_name="", last_name="", login_type=LoginTypeChoices.digid
-        )
-        user.bsn = "999993847"
-        user.save()
-
-        log_entry = TimelineLog.objects.first()
-
-        self.assertEquals(
-            log_entry.timestamp.strftime("%m/%d/%Y, %H:%M:%S"), "10/18/2021, 13:00:00"
-        )
-        self.assertEquals(log_entry.content_object.id, user.id)
-        self.assertEquals(
-            log_entry.extra_data,
-            {
-                "message": _("data was retrieved from haal centraal"),
-                "log_level": None,
-                "action_flag": list(LOG_ACTIONS[5]),
-                "content_object_repr": user.email,
-            },
-        )
-
-    @requests_mock.Mocker()
-    def test_nothing_is_logged_when_there_is_an_error(self, m):
-        m.get(
-            "https://personen/api/schema/openapi.yaml?v=3",
-            status_code=200,
-            content=load_binary_mock("personen.yaml"),
-        )
-        m.get(
-            "https://personen/api/ingeschrevenpersonen/999993847",
-            status_code=500,
-        )
-
-        config = HaalCentraalConfig.get_solo()
-        service = ServiceFactory(
-            api_root="https://personen/api/",
-            oas="https://personen/api/schema/openapi.yaml",
-        )
-        config.service = service
-        config.save()
-
-        user = UserFactory(
-            first_name="", last_name="", login_type=LoginTypeChoices.digid
-        )
-        user.bsn = "999993847"
-        user.save()
-
-        log_entries = TimelineLog.objects.count()
-
-=======
->>>>>>> 6df048fa
         self.assertEqual(log_entries, 0)