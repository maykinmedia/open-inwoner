--- conflicted
+++ resolved
@@ -679,7 +679,6 @@
             },
         )
 
-<<<<<<< HEAD
     def test_external_upload_section_is_rendered(self, m):
         self._setUpMocks(m)
 
@@ -765,7 +764,8 @@
 
         self.assertNotContains(
             response, _("By clicking the button below you can upload a document.")
-=======
+        )
+
     def test_request_error_in_uploading_document_shows_proper_message(self, m):
         self._setUpMocks(m)
 
@@ -824,5 +824,4 @@
             _(
                 f"An error occured while uploading file {self.uploaded_informatie_object['bestandsnaam']}"
             ),
->>>>>>> 1f617b56
         )