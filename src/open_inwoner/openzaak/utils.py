import logging
from typing import Optional

from zgw_consumers.api_models.constants import RolTypes, VertrouwelijkheidsAanduidingen

from open_inwoner.kvk.branches import get_kvk_branch_number
from open_inwoner.openzaak.api_models import InformatieObject, Rol, Zaak, ZaakType

from .models import (
    OpenZaakConfig,
    StatusTranslation,
    ZaakTypeConfig,
    ZaakTypeInformatieObjectTypeConfig,
)

logger = logging.getLogger(__name__)


def is_object_visible(obj, max_confidentiality_level: str) -> bool:
    """
    Compare obj.vertrouwelijkheidaanduiding and max_confidentiality_level
    Can be used for any object which has vertrouwelijkheidaanduiding property
    """
    if not obj:
        return False

    levels = [c[0] for c in VertrouwelijkheidsAanduidingen.choices]
    try:
        max_index = levels.index(max_confidentiality_level)
        doc_index = levels.index(obj.vertrouwelijkheidaanduiding)
    except ValueError:
        return False

    return doc_index <= max_index


def is_info_object_visible(
    info_object: InformatieObject, max_confidentiality_level: str
) -> bool:
    """
    Test if a InformatieObject (case info object) should be visible to the user.

    We check on its definitive status, and a maximum confidentiality level (compared the
    ordering from the VertrouwelijkheidsAanduidingen.choices)
    """
    if info_object.status != "definitief":
        return False

    return is_object_visible(info_object, max_confidentiality_level)


def is_zaak_visible(zaak: Zaak) -> bool:
    """Check if zaak is visible for users"""
    config = OpenZaakConfig.get_solo()
    if isinstance(zaak.zaaktype, str):
        raise ValueError("expected zaak.zaaktype to be resolved from url to model")

    if not zaak.zaaktype or zaak.zaaktype.indicatie_intern_of_extern != "extern":
        return False

    return is_object_visible(zaak, config.zaak_max_confidentiality)


def get_role_name_display(rol: Rol) -> str:
    """
    best effort to get a presentable display string from a role
    """
    if not rol.betrokkene_identificatie:
        return ""

    def value(key):
        return rol.betrokkene_identificatie.get(key, "")

    def join(*values):
        return " ".join(v for v in values if v)

    display = ""

    if rol.betrokkene_type == RolTypes.natuurlijk_persoon:
        display = join(
            (value("voornamen") or value("voorletters")),
            value("voorvoegsel_geslachtsnaam"),
            value("geslachtsnaam"),
        )

    elif rol.betrokkene_type == RolTypes.niet_natuurlijk_persoon:
        display = value("statutaire_naam")

    elif rol.betrokkene_type == RolTypes.vestiging:
        # it is a list... let's pick the first
        names = value("handelsnaam")
        if names:
            display = names[0]

    elif rol.betrokkene_type == RolTypes.organisatorische_eenheid:
        display = value("naam")

    elif rol.betrokkene_type == RolTypes.medewerker:
        display = join(
            value("voorletters"),
            value("voorvoegsel_achternaam"),
            value("achternaam"),
        )
        if not display:
            # Taiga #961: eSuite doesn't follow spec and gives just a "volledige_naam"
            display = value("volledige_naam")

    if not display:
        # fallback to generic role description
        return rol.get_betrokkene_type_display()
    else:
        return display


def get_zaak_type_config(case_type: ZaakType) -> Optional[ZaakTypeConfig]:
    try:
        return ZaakTypeConfig.objects.filter_case_type(case_type).get()
    except ZaakTypeConfig.DoesNotExist:
        return None


def get_zaak_type_info_object_type_config(
    case_type: ZaakType,
    info_object_type_url: str,
) -> Optional[ZaakTypeInformatieObjectTypeConfig]:
    assert isinstance(info_object_type_url, str)
    try:
        return ZaakTypeInformatieObjectTypeConfig.objects.get_for_case_and_info_type(
            case_type, info_object_type_url
        )
    except ZaakTypeInformatieObjectTypeConfig.DoesNotExist:
        return None


def translate_single_status(status_text: str) -> str:
    if not status_text:
        return ""

    # in most cases try to cache with StatusTranslation.objects.get_lookup()
    try:
        return StatusTranslation.objects.values_list("translation", flat=True).get(
            status=status_text
        )
    except StatusTranslation.DoesNotExist:
<<<<<<< HEAD
        return status_text
=======
        return status_text


def get_user_fetch_parameters(request) -> dict:
    """
    Determine the parameters used to perform ZGW resource fetches
    """
    user = request.user

    if not user.is_authenticated:
        return {}

    if user.bsn:
        return {"user_bsn": user.bsn}
    elif user.kvk:
        kvk_or_rsin = user.kvk
        config = OpenZaakConfig.get_solo()
        if config.fetch_eherkenning_zaken_with_rsin:
            kvk_or_rsin = user.rsin

        parameters = {"user_kvk_or_rsin": kvk_or_rsin}
        vestigingsnummer = get_kvk_branch_number(request.session)
        if vestigingsnummer:
            parameters.update({"vestigingsnummer": vestigingsnummer})
        return parameters
    return {}
>>>>>>> f61df581
<|MERGE_RESOLUTION|>--- conflicted
+++ resolved
@@ -81,7 +81,7 @@
             (value("voornamen") or value("voorletters")),
             value("voorvoegsel_geslachtsnaam"),
             value("geslachtsnaam"),
-        )
+        )https://github.com/maykinmedia/open-inwoner/pull/new/release/v1.14.3
 
     elif rol.betrokkene_type == RolTypes.niet_natuurlijk_persoon:
         display = value("statutaire_naam")
@@ -142,9 +142,6 @@
             status=status_text
         )
     except StatusTranslation.DoesNotExist:
-<<<<<<< HEAD
-        return status_text
-=======
         return status_text
 
 
@@ -170,5 +167,4 @@
         if vestigingsnummer:
             parameters.update({"vestigingsnummer": vestigingsnummer})
         return parameters
-    return {}
->>>>>>> f61df581
+    return {}