from django.urls import include, path, re_path

from .views import CategoryDetailView, CategoryListView, ProductDetailView

PRODUCT_PATH_NAME = "products"

app_name = "pdc"
urlpatterns = [
    path("themas/", CategoryListView.as_view(), name="category_list"),
    re_path(
<<<<<<< HEAD
        r"^themas/(?P<slug>[\w\-\/]+)/products/<str:slug>/$",
=======
        r"^themas/(?P<theme_slug>[\w\-\/]+)/products/<str:slug>/$",
>>>>>>> 02841b93
        ProductDetailView.as_view(),
        name="category_product_detail",
    ),
    re_path(
        r"^themas/(?P<slug>[\w\-\/]+)/$",
        CategoryDetailView.as_view(),
        name="category_detail",
    ),
    path(
        f"{PRODUCT_PATH_NAME}/<str:slug>/",
        ProductDetailView.as_view(),
        name="product_detail",
    ),
]<|MERGE_RESOLUTION|>--- conflicted
+++ resolved
@@ -8,11 +8,7 @@
 urlpatterns = [
     path("themas/", CategoryListView.as_view(), name="category_list"),
     re_path(
-<<<<<<< HEAD
-        r"^themas/(?P<slug>[\w\-\/]+)/products/<str:slug>/$",
-=======
         r"^themas/(?P<theme_slug>[\w\-\/]+)/products/<str:slug>/$",
->>>>>>> 02841b93
         ProductDetailView.as_view(),
         name="category_product_detail",
     ),
