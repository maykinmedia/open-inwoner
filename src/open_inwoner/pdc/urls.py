--- conflicted
+++ resolved
@@ -8,11 +8,7 @@
 urlpatterns = [
     path("themas/", CategoryListView.as_view(), name="category_list"),
     re_path(
-<<<<<<< HEAD
-        r"^themas/(?P<slug>[\w\-\/]+)/products/<str:slug>/$",
-=======
         r"^themas/(?P<theme_slug>[\w\-\/]+)/products/<str:slug>/$",
->>>>>>> 48a9e37f
         ProductDetailView.as_view(),
         name="category_product_detail",
     ),
