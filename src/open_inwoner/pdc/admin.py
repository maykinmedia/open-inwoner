from django import forms
from django.contrib import admin
from django.utils.translation import ugettext_lazy as _

from import_export.admin import ImportExportMixin
from import_export.formats import base_formats
from leaflet.admin import LeafletGeoAdmin
from treebeard.admin import TreeAdmin
from treebeard.forms import movenodeform_factory

from open_inwoner.ckeditor.widgets import CKEditorWidget

from .models import (
    Category,
    Neighbourhood,
    Organization,
    OrganizationType,
    Product,
    ProductContact,
    ProductLink,
    ProductLocation,
    Tag,
    TagType,
)
<<<<<<< HEAD
from .resources import (
    CategoryExportResource,
    CategoryImportResource,
    ProductExportResource,
    ProductImportResource,
)
from .widgets import CKEditorWidget
=======
>>>>>>> cfeb40e1


@admin.register(Category)
class CategoryAdmin(ImportExportMixin, TreeAdmin):
    change_list_template = "admin/category_change_list.html"
    form = movenodeform_factory(Category, fields="__all__")
    prepopulated_fields = {"slug": ("name",)}
    search_fields = ("name",)
    ordering = ("path",)

    # import-export
    import_template_name = "admin/category_import.html"
    resource_class = CategoryImportResource
    formats = [base_formats.XLSX, base_formats.CSV]

    def get_export_resource_class(self):
        return CategoryExportResource


class ProductLinkInline(admin.TabularInline):
    model = ProductLink
    extra = 1


class ProductLocationInline(admin.TabularInline):
    model = ProductLocation
    exclude = ("geometry",)
    extra = 1


class ProductContactInline(admin.TabularInline):
    model = ProductContact
    extra = 1


class ProductAdminForm(forms.ModelForm):
    class Meta:
        model = Product
        fields = "__all__"
        widgets = {"content": CKEditorWidget}


@admin.register(Product)
class ProductAdmin(ImportExportMixin, admin.ModelAdmin):
    list_display = ("name", "created_on", "display_categories")
    list_filter = ("categories", "tags")
    date_hierarchy = "created_on"
    autocomplete_fields = ("categories", "related_products", "tags", "organizations")
    search_fields = ("name",)
    prepopulated_fields = {"slug": ("name",)}
    ordering = ("name",)
    form = ProductAdminForm
    inlines = (ProductLinkInline, ProductLocationInline, ProductContactInline)

    # import-export
    resource_class = ProductImportResource
    import_template_name = "admin/product_import.html"
    formats = [base_formats.XLSX, base_formats.CSV]

    def get_export_resource_class(self):
        return ProductExportResource

    def get_queryset(self, request):
        qs = super().get_queryset(request)
        return qs.prefetch_related("links", "locations", "product_contacts")

    def display_categories(self, obj):
        return ", ".join(p.name for p in obj.categories.all())

    display_categories.short_description = "categories"


@admin.register(TagType)
class TagTypeAdmin(admin.ModelAdmin):
    list_display = ("name",)


@admin.register(Tag)
class TagAdmin(admin.ModelAdmin):
    list_display = ("name", "type")
    list_filter = ("type__name",)
    search_fields = ("name",)
    ordering = ("name",)


@admin.register(ProductLocation)
class ProductLocationAdmin(LeafletGeoAdmin):
    # List
    list_display = ("product", "city", "postcode", "street", "housenumber")
    list_filter = ("city",)

    # Detail
    modifiable = False
    fieldsets = (
        (None, {"fields": ("product",)}),
        (
            _("Address"),
            {"fields": ("street", "housenumber", "postcode", "city", "geometry")},
        ),
    )

    def get_readonly_fields(self, request, obj=None):
        readonly_fields = super().get_readonly_fields(request, obj)
        # don't show map when creating new location
        if not obj:
            return readonly_fields + ("geometry",)

        return readonly_fields


@admin.register(ProductLink)
class ProductLinkAdmin(admin.ModelAdmin):
    list_display = ("product", "name", "url")


@admin.register(Neighbourhood)
class NeighbourhoodAmin(admin.ModelAdmin):
    list_display = ("name",)


@admin.register(OrganizationType)
class OrganizationTypeAdmin(admin.ModelAdmin):
    list_display = ("name",)


@admin.register(Organization)
class OrganizationAdmin(LeafletGeoAdmin):
    # List
    list_display = ("name", "type")
    list_filter = ("type__name", "city")
    search_fields = ("name",)
    ordering = ("name",)

    # Detail
    modifiable = False
    fieldsets = (
        (None, {"fields": ("name", "type", "logo", "neighbourhood")}),
        (_("Contact"), {"fields": ("email", "phonenumber")}),
        (
            _("Address"),
            {"fields": ("street", "housenumber", "postcode", "city", "geometry")},
        ),
    )

    def get_readonly_fields(self, request, obj=None):
        readonly_fields = super().get_readonly_fields(request, obj)
        # don't show map when creating new location
        if not obj:
            return readonly_fields + ("geometry",)

        return readonly_fields


@admin.register(ProductContact)
class ProductContactAdmin(admin.ModelAdmin):
    list_display = ("product", "organization", "last_name", "first_name")
    list_filter = ("product__name",)<|MERGE_RESOLUTION|>--- conflicted
+++ resolved
@@ -22,16 +22,12 @@
     Tag,
     TagType,
 )
-<<<<<<< HEAD
 from .resources import (
     CategoryExportResource,
     CategoryImportResource,
     ProductExportResource,
     ProductImportResource,
 )
-from .widgets import CKEditorWidget
-=======
->>>>>>> cfeb40e1
 
 
 @admin.register(Category)
