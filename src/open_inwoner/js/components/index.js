--- conflicted
+++ resolved
@@ -16,11 +16,5 @@
 import './notifications'
 import './preview'
 import './search'
-<<<<<<< HEAD
-import './autosumbit'
-import './dropdown'
 import './toggle'
-import './session'
-=======
-import './toggle'
->>>>>>> a20ed76b
+import './session'