# This is a multi-stage build file, which means a stage is used to build
# the backend (dependencies), the frontend stack and a final production
# stage re-using assets from the build stages. This keeps the final production
# image minimal in size.

# Stage 1 - Backend build environment
# includes compilers and build tooling to create the environment
FROM python:3.11-slim-bookworm AS backend-build

RUN apt-get update && apt-get upgrade -y && apt-get install -y --no-install-recommends \
        pkg-config \
        build-essential \
        git \
        libpq-dev \
        libxml2-dev \
        libxmlsec1-dev \
        libxmlsec1-openssl \
        libgdk-pixbuf2.0-0 \
        libffi-dev \
        shared-mime-info \
        # weasyprint deps (https://doc.courtbouillon.org/weasyprint/stable/first_steps.html#debian-11)
        libpango-1.0-0 \
        libpangoft2-1.0-0 \
    && rm -rf /var/lib/apt/lists/*

WORKDIR /app

# Use uv to install dependencies
RUN pip install uv -U
COPY ./requirements /app/requirements

RUN uv pip install --system -r requirements/production.txt

RUN apt-get update && apt-get install -y --no-install-recommends \
        git \
    && rm -rf /var/lib/apt/lists/*

# Stage 2 - Install frontend deps and build assets
FROM node:20-bookworm-slim AS frontend-build

WORKDIR /app

# copy configuration/build files
COPY ./build /app/build/
COPY ./*.json ./*.js ./.babelrc /app/

# install WITH dev tooling
RUN npm ci --legacy-peer-deps

# copy source code
COPY ./src /app/src

# build frontend
RUN npm run build

# Stage 3 - Build docker image suitable for production
FROM python:3.11-slim-bookworm

# Stage 3.1 - Set up the needed production dependencies
# Note: mime-support becomes media-types in Debian Bullseye (required for correctly serving mime-types for images)
# Also install the dependencies for GeoDjango
RUN apt-get update && apt-get upgrade -y && apt-get install -y --no-install-recommends \
        curl \
        procps \
        nano \
        mime-support \
        postgresql-client \
        libgdal32 \
        libgeos-c1v5 \
        libproj25 \
        libxmlsec1-dev \
        libxmlsec1-openssl \
        libgdk-pixbuf2.0-0 \
        libffi-dev \
        gettext \
        shared-mime-info \
        # weasyprint deps (https://doc.courtbouillon.org/weasyprint/stable/first_steps.html#debian-11)
        libpango-1.0-0 \
        libpangoft2-1.0-0 \
    && rm -rf /var/lib/apt/lists/*

WORKDIR /app
COPY ./bin/docker_start.sh /start.sh
COPY ./bin/wait_for_db.sh /wait_for_db.sh
COPY ./bin/celery_worker.sh /celery_worker.sh
COPY ./bin/celery_beat.sh /celery_beat.sh
COPY ./bin/celery_monitor.sh /celery_monitor.sh
COPY ./bin/setup_configuration.sh /setup_configuration.sh
RUN mkdir /app/log /app/media /app/private_media /app/tmp
COPY ./bin/check_celery_worker_liveness.py ./bin/
<<<<<<< HEAD
COPY ./bin/setup_configuration.sh /setup_configuration.sh
RUN mkdir /app/log
RUN mkdir /app/media
=======

# prevent writing to the container layer, which would degrade performance.
# This also serves as a hint for the intended volumes.
VOLUME ["/app/log", "/app/media", "/app/private_media"]
>>>>>>> 64228191

# copy backend build deps
COPY --from=backend-build /usr/local/lib/python3.11 /usr/local/lib/python3.11
COPY --from=backend-build /usr/local/bin/uwsgi /usr/local/bin/uwsgi
COPY --from=backend-build /usr/local/bin/celery /usr/local/bin/celery

# copy frontend build statics
COPY --from=frontend-build /app/src/open_inwoner/static /app/src/open_inwoner/static

# copy source code
COPY ./src /app/src

RUN useradd -M -u 1000 maykin
RUN chown -R maykin /app

# drop privileges
USER maykin

ARG RELEASE COMMIT_HASH
ENV GIT_SHA=${COMMIT_HASH}
ENV RELEASE=${RELEASE}

ENV DJANGO_SETTINGS_MODULE=open_inwoner.conf.docker

ENV DIGID_MOCK=True
ENV EHERKENNING_MOCK=True

ARG SECRET_KEY=dummy

LABEL org.label-schema.vcs-ref=$COMMIT_HASH \
      org.label-schema.vcs-url="https://github.com/maykinmedia/open-inwoner" \
      org.label-schema.version=$RELEASE \
      org.label-schema.name="Open Inwoner"

# Run collectstatic and compilemessages, so the result is already included in
# the image
RUN python src/manage.py collectstatic --noinput \
    && python src/manage.py compilemessages

EXPOSE 8000
CMD ["/start.sh"]<|MERGE_RESOLUTION|>--- conflicted
+++ resolved
@@ -8,19 +8,19 @@
 FROM python:3.11-slim-bookworm AS backend-build
 
 RUN apt-get update && apt-get upgrade -y && apt-get install -y --no-install-recommends \
-        pkg-config \
-        build-essential \
-        git \
-        libpq-dev \
-        libxml2-dev \
-        libxmlsec1-dev \
-        libxmlsec1-openssl \
-        libgdk-pixbuf2.0-0 \
-        libffi-dev \
-        shared-mime-info \
-        # weasyprint deps (https://doc.courtbouillon.org/weasyprint/stable/first_steps.html#debian-11)
-        libpango-1.0-0 \
-        libpangoft2-1.0-0 \
+    pkg-config \
+    build-essential \
+    git \
+    libpq-dev \
+    libxml2-dev \
+    libxmlsec1-dev \
+    libxmlsec1-openssl \
+    libgdk-pixbuf2.0-0 \
+    libffi-dev \
+    shared-mime-info \
+    # weasyprint deps (https://doc.courtbouillon.org/weasyprint/stable/first_steps.html#debian-11)
+    libpango-1.0-0 \
+    libpangoft2-1.0-0 \
     && rm -rf /var/lib/apt/lists/*
 
 WORKDIR /app
@@ -32,7 +32,7 @@
 RUN uv pip install --system -r requirements/production.txt
 
 RUN apt-get update && apt-get install -y --no-install-recommends \
-        git \
+    git \
     && rm -rf /var/lib/apt/lists/*
 
 # Stage 2 - Install frontend deps and build assets
@@ -60,23 +60,23 @@
 # Note: mime-support becomes media-types in Debian Bullseye (required for correctly serving mime-types for images)
 # Also install the dependencies for GeoDjango
 RUN apt-get update && apt-get upgrade -y && apt-get install -y --no-install-recommends \
-        curl \
-        procps \
-        nano \
-        mime-support \
-        postgresql-client \
-        libgdal32 \
-        libgeos-c1v5 \
-        libproj25 \
-        libxmlsec1-dev \
-        libxmlsec1-openssl \
-        libgdk-pixbuf2.0-0 \
-        libffi-dev \
-        gettext \
-        shared-mime-info \
-        # weasyprint deps (https://doc.courtbouillon.org/weasyprint/stable/first_steps.html#debian-11)
-        libpango-1.0-0 \
-        libpangoft2-1.0-0 \
+    curl \
+    procps \
+    nano \
+    mime-support \
+    postgresql-client \
+    libgdal32 \
+    libgeos-c1v5 \
+    libproj25 \
+    libxmlsec1-dev \
+    libxmlsec1-openssl \
+    libgdk-pixbuf2.0-0 \
+    libffi-dev \
+    gettext \
+    shared-mime-info \
+    # weasyprint deps (https://doc.courtbouillon.org/weasyprint/stable/first_steps.html#debian-11)
+    libpango-1.0-0 \
+    libpangoft2-1.0-0 \
     && rm -rf /var/lib/apt/lists/*
 
 WORKDIR /app
@@ -88,16 +88,11 @@
 COPY ./bin/setup_configuration.sh /setup_configuration.sh
 RUN mkdir /app/log /app/media /app/private_media /app/tmp
 COPY ./bin/check_celery_worker_liveness.py ./bin/
-<<<<<<< HEAD
 COPY ./bin/setup_configuration.sh /setup_configuration.sh
-RUN mkdir /app/log
-RUN mkdir /app/media
-=======
 
 # prevent writing to the container layer, which would degrade performance.
 # This also serves as a hint for the intended volumes.
 VOLUME ["/app/log", "/app/media", "/app/private_media"]
->>>>>>> 64228191
 
 # copy backend build deps
 COPY --from=backend-build /usr/local/lib/python3.11 /usr/local/lib/python3.11
@@ -128,9 +123,9 @@
 ARG SECRET_KEY=dummy
 
 LABEL org.label-schema.vcs-ref=$COMMIT_HASH \
-      org.label-schema.vcs-url="https://github.com/maykinmedia/open-inwoner" \
-      org.label-schema.version=$RELEASE \
-      org.label-schema.name="Open Inwoner"
+    org.label-schema.vcs-url="https://github.com/maykinmedia/open-inwoner" \
+    org.label-schema.version=$RELEASE \
+    org.label-schema.name="Open Inwoner"
 
 # Run collectstatic and compilemessages, so the result is already included in
 # the image
